--- conflicted
+++ resolved
@@ -187,11 +187,7 @@
 
                     if (
                         isSharedFile(user, item) &&
-<<<<<<< HEAD
                         activeCollection !== item.collectionID
-=======
-                        !isIncomingSharedCollection
->>>>>>> 46b946f1
                     ) {
                         return false;
                     }
@@ -542,17 +538,12 @@
                 file={files[index]}
                 updateURL={updateURL(files[index].id)}
                 onClick={onThumbnailClick(index)}
-<<<<<<< HEAD
-                selectable={!isSharedCollection}
+                selectable={!isIncomingSharedCollection}
                 onSelect={handleSelect(
                     files[index].id,
                     files[index].ownerID === user.id,
                     index
                 )}
-=======
-                selectable={!isIncomingSharedCollection}
-                onSelect={handleSelect(files[index].id, index)}
->>>>>>> 46b946f1
                 selected={
                     selected.collectionID === activeCollection &&
                     selected[files[index].id]
