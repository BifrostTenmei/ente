// DO NOT EDIT. This is code generated via package:intl/generate_localized.dart
// This is a library that provides messages for a de locale. All the
// messages from the main program should be duplicated here with the same
// function name.

// Ignore issues from commonly used lints in this file.
// ignore_for_file:unnecessary_brace_in_string_interps, unnecessary_new
// ignore_for_file:prefer_single_quotes,comment_references, directives_ordering
// ignore_for_file:annotate_overrides,prefer_generic_function_type_aliases
// ignore_for_file:unused_import, file_names, avoid_escaping_inner_quotes
// ignore_for_file:unnecessary_string_interpolations, unnecessary_string_escapes

import 'package:intl/intl.dart';
import 'package:intl/message_lookup_by_library.dart';

final messages = new MessageLookup();

typedef String MessageIfAbsent(String messageStr, List<dynamic> args);

class MessageLookup extends MessageLookupByLibrary {
  String get localeName => 'de';

<<<<<<< HEAD
  static String m0(supportEmail) =>
      "Bitte sende eine E-Mail an ${supportEmail} von deiner registrierten E-Mail-Adresse";

  static String m1(email) =>
      "${email} hat kein Ente-Konto.\n\nSenden Sie eine Einladung, um Fotos zu teilen.";

  static String m2(storageAmountInGB) =>
      "${storageAmountInGB} GB jedes Mal, wenn sich jemand mit deinem Code für einen bezahlten Tarif anmeldet";

  static String m3(passwordStrengthValue) =>
      "Passwortstärke: ${passwordStrengthValue}";

  static String m4(storageInGB) =>
      "3. Ihr beide erhaltet ${storageInGB} GB* kostenlos";

  static String m5(verificationID) =>
      "Hier ist meine Verifizierungs-ID: ${verificationID} für ente.io.";

  static String m6(verificationID) =>
      "Hey, kannst du bestätigen, dass dies deine ente.io Verifizierungs-ID ist: ${verificationID}";

  static String m7(referralCode, referralStorageInGB) =>
      "ente Empfehlungs-Code: ${referralCode} \n\nEinlösen unter Einstellungen → Allgemein → Einladung, um ${referralStorageInGB} GB kostenlos zu erhalten, sobald Sie einen kostenpflichtigen Tarif abgeschlossen haben\n\nhttps://ente.io";

  static String m8(numberOfPeople) =>
      "${Intl.plural(numberOfPeople, zero: 'Teile mit bestimmten Personen', one: 'Teilen mit 1 Person', other: 'Teilen mit ${numberOfPeople} Personen')}";

  static String m9(storageAmountInGB) => "${storageAmountInGB} GB";

  static String m10(storageAmountInGB) =>
      "Diese erhalten auch ${storageAmountInGB} GB";

  static String m11(email) => "Dies ist ${email}s Verifizierungs-ID";

  static String m12(email) => "Verifiziere ${email}";
=======
  static String m0(count) =>
      "${Intl.plural(count, one: 'Element hinzufügen', other: 'Elemente hinzufügen')}";

  static String m1(emailOrName) => "Von ${emailOrName} hinzugefügt";

  static String m2(albumName) => "Erfolgreich zu  ${albumName} hinzugefügt";

  static String m3(count) =>
      "${Intl.plural(count, zero: 'Keine Teilnehmer', one: '1 Teilnehmer', other: '${count} Teilnehmer')}";

  static String m4(versionValue) => "Version: ${versionValue}";

  static String m5(paymentProvider) =>
      "Bitte kündigen Sie Ihr aktuelles Abo über ${paymentProvider} zuerst";

  static String m6(user) =>
      "Der Nutzer \"${user}\" wird keine weiteren Fotos zum Album hinzufügen können.\n\nJedoch kann er weiterhin vorhandene Bilder, welche durch ihn hinzugefügt worden sind, wieder entfernen";

  static String m7(isFamilyMember, storageAmountInGb) =>
      "${Intl.select(isFamilyMember, {
            'true':
                'Deine Familiengruppe hat bereits ${storageAmountInGb} GB erhalten',
            'false': 'Du hast bereits ${storageAmountInGb} GB erhalten',
            'other': 'Du hast bereits ${storageAmountInGb} GB erhalten!',
          })}";

  static String m8(albumName) =>
      "Kollaborativer Link für ${albumName} erstellt";

  static String m9(familyAdminEmail) =>
      "Bitte kontaktiere <green>${familyAdminEmail}</green> um dein Abo zu verwalten";

  static String m10(provider) =>
      "Bitte kontaktieren Sie uns über support@ente.io, um Ihr ${provider} Abo zu verwalten.";

  static String m11(count) =>
      "${Intl.plural(count, one: 'Lösche ${count} Element', other: 'Lösche ${count} Elemente')}";

  static String m12(currentlyDeleting, totalCount) =>
      "Lösche ${currentlyDeleting} / ${totalCount}";

  static String m13(albumName) =>
      "Der öffentliche Link zum Zugriff auf \"${albumName}\" wird entfernt.";

  static String m14(supportEmail) =>
      "Bitte sende eine E-Mail an ${supportEmail} von deiner registrierten E-Mail-Adresse";

  static String m15(count, storageSaved) =>
      "Du hast ${Intl.plural(count, one: '${count} duplizierte Datei', other: '${count} dupliziere Dateien')} gelöscht und (${storageSaved}!) freigegeben";

  static String m16(count, formattedSize) =>
      "${count} Dateien, ${formattedSize} jede";

  static String m17(newEmail) => "E-Mail-Adresse geändert zu ${newEmail}";

  static String m18(email) =>
      "${email} hat kein Ente-Konto.\n\nSenden Sie eine Einladung, um Fotos zu teilen.";

  static String m19(count, formattedNumber) =>
      "${Intl.plural(count, one: '1 Datei', other: '${formattedNumber} Dateien')} auf diesem Gerät wurde(n) sicher gespeichert";

  static String m20(count, formattedNumber) =>
      "${Intl.plural(count, one: '1 Datei', other: '${formattedNumber} Dateien')} in diesem Album wurde(n) sicher gespeichert";

  static String m21(storageAmountInGB) =>
      "${storageAmountInGB} GB jedes Mal, wenn sich jemand mit deinem Code für einen bezahlten Tarif anmeldet";

  static String m22(freeAmount, storageUnit) =>
      "${freeAmount} ${storageUnit} kostenlos";

  static String m23(endDate) => "Kostenlose Demo verfügbar bis zum ${endDate}";

  static String m24(count) =>
      "Sie können immer noch ${Intl.plural(count, one: 'darauf', other: 'auf sie')} auf ente zugreifen, solange Sie ein aktives Abonnement haben";

  static String m25(sizeInMBorGB) => "${sizeInMBorGB} freigeben";

  static String m26(count, formattedSize) =>
      "${Intl.plural(count, one: 'Es kann vom Gerät gelöscht werden, um ${formattedSize} freizugeben', other: 'Sie können vom Gerät gelöscht werden, um ${formattedSize} freizugeben')}";

  static String m27(count) =>
      "${Intl.plural(count, one: '${count} Objekt', other: '${count} Objekte')}";

  static String m28(expiryTime) => "Link läuft am ${expiryTime} ab";

  static String m29(count, formattedCount) =>
      "${Intl.plural(count, zero: 'keine Erinnerungsstücke', one: '${formattedCount} Erinnerung', other: '${formattedCount} Erinnerungsstücke')}";

  static String m30(count) =>
      "${Intl.plural(count, one: 'Element verschieben', other: 'Elemente verschieben')}";

  static String m31(albumName) => "Erfolgreich zu ${albumName} hinzugefügt";

  static String m32(passwordStrengthValue) =>
      "Passwortstärke: ${passwordStrengthValue}";

  static String m33(providerName) =>
      "Bitte kontaktiere den Support von ${providerName}, falls etwas abgebucht wurde";

  static String m34(reason) =>
      "Leider ist deine Zahlung aus folgendem Grund fehlgeschlagen: ${reason}";

  static String m35(endDate) =>
      "Kostenlose Testversion gültig bis ${endDate}.\nSie können anschließend ein bezahltes Paket auswählen.";

  static String m36(toEmail) => "Bitte sende uns eine E-Mail an ${toEmail}";

  static String m37(toEmail) => "Bitte sende die Protokolle an ${toEmail}";

  static String m38(storeName) => "Bewerte uns auf ${storeName}";

  static String m39(storageInGB) =>
      "3. Ihr beide erhaltet ${storageInGB} GB* kostenlos";

  static String m40(userEmail) =>
      "${userEmail} wird aus diesem geteilten Album entfernt\n\nAlle von ihnen hinzugefügte Fotos werden ebenfalls aus dem Album entfernt";

  static String m41(endDate) => "Erneuert am ${endDate}";

  static String m42(count) => "${count} ausgewählt";

  static String m43(count, yourCount) =>
      "${count} ausgewählt (${yourCount} von Ihnen)";

  static String m44(verificationID) =>
      "Hier ist meine Verifizierungs-ID: ${verificationID} für ente.io.";

  static String m45(verificationID) =>
      "Hey, kannst du bestätigen, dass dies deine ente.io Verifizierungs-ID ist: ${verificationID}";

  static String m46(referralCode, referralStorageInGB) =>
      "ente Weiterempfehlungs-Code: ${referralCode} \n\nEinlösen unter Einstellungen → Allgemein → Weiterempfehlungen, um ${referralStorageInGB} GB kostenlos zu erhalten, sobald Sie einen kostenpflichtigen Tarif abgeschlossen haben\n\nhttps://ente.io";

  static String m47(numberOfPeople) =>
      "${Intl.plural(numberOfPeople, zero: 'Teile mit bestimmten Personen', one: 'Teilen mit 1 Person', other: 'Teilen mit ${numberOfPeople} Personen')}";

  static String m48(emailIDs) => "Geteilt mit ${emailIDs}";

  static String m49(fileType) =>
      "Dieses ${fileType} wird von deinem Gerät gelöscht.";

  static String m50(fileType) =>
      "Dieses ${fileType} existiert auf ente.io und deinem Gerät.";

  static String m51(fileType) =>
      "Dieses ${fileType} wird auf ente.io gelöscht.";

  static String m52(storageAmountInGB) => "${storageAmountInGB} GB";

  static String m53(
          usedAmount, usedStorageUnit, totalAmount, totalStorageUnit) =>
      "${usedAmount} ${usedStorageUnit} von ${totalAmount} ${totalStorageUnit} verwendet";

  static String m54(id) =>
      "Ihr ${id} ist bereits mit einem anderen \'ente\'-Konto verknüpft.\nWenn Sie Ihre ${id} mit diesem Konto verwenden möchten, kontaktieren Sie bitte unseren Support\'";

  static String m55(endDate) => "Ihr Abo endet am ${endDate}";

  static String m56(completed, total) =>
      "${completed}/${total} Erinnerungsstücke gesichert";

  static String m57(storageAmountInGB) =>
      "Diese erhalten auch ${storageAmountInGB} GB";

  static String m58(email) => "Dies ist ${email}s Verifizierungs-ID";

  static String m59(count) =>
      "${Intl.plural(count, zero: '', one: '1 Tag', other: '${count} Tage')}";

  static String m60(email) => "Verifiziere ${email}";

  static String m61(email) =>
      "Wir haben eine E-Mail an <green>${email}</green> gesendet";

  static String m62(count) =>
      "${Intl.plural(count, one: 'vor einem Jahr', other: 'vor ${count} Jahren')}";

  static String m63(storageSaved) =>
      "Du hast ${storageSaved} erfolgreich freigegeben!";
>>>>>>> 6786cf1c

  final messages = _notInlinedMessages(_notInlinedMessages);
  static Map<String, Function> _notInlinedMessages(_) => <String, Function>{
        "aNewVersionOfEnteIsAvailable": MessageLookupByLibrary.simpleMessage(
            "Eine neuere Version von \'ente\' ist verfügbar."),
        "about":
            MessageLookupByLibrary.simpleMessage("Allgemeine Informationen"),
        "account": MessageLookupByLibrary.simpleMessage("Konto"),
        "accountWelcomeBack":
            MessageLookupByLibrary.simpleMessage("Willkommen zurück!"),
        "ackPasswordLostWarning": MessageLookupByLibrary.simpleMessage(
            "Ich verstehe, dass ich meine Daten verlieren kann, wenn ich mein Passwort vergesse, da meine Daten <underline>Ende-zu-Ende-verschlüsselt</underline> sind."),
        "activeSessions":
            MessageLookupByLibrary.simpleMessage("Aktive Sitzungen"),
<<<<<<< HEAD
        "after1Month": MessageLookupByLibrary.simpleMessage("Nach 1 Monat"),
        "after1Week": MessageLookupByLibrary.simpleMessage("Nach 1 Woche"),
        "after1Year": MessageLookupByLibrary.simpleMessage("Nach 1 Jahr"),
        "apply": MessageLookupByLibrary.simpleMessage("Anwenden"),
        "applyCodeTitle": MessageLookupByLibrary.simpleMessage("Code nutzen"),
        "askDeleteReason": MessageLookupByLibrary.simpleMessage(
            "Was ist der Hauptgrund für die Löschung deines Kontos?"),
        "cancel": MessageLookupByLibrary.simpleMessage("Abbrechen"),
        "changeEmail":
            MessageLookupByLibrary.simpleMessage("E-Mail-Adresse ändern"),
        "changePasswordTitle":
            MessageLookupByLibrary.simpleMessage("Passwort ändern"),
        "checkInboxAndSpamFolder": MessageLookupByLibrary.simpleMessage(
            "Bitte überprüfe deinen E-Mail-Posteingang (und Spam), um die Verifizierung abzuschließen"),
=======
        "addANewEmail": MessageLookupByLibrary.simpleMessage(
            "Neue E-Mail-Adresse hinzufügen"),
        "addCollaborator":
            MessageLookupByLibrary.simpleMessage("Bearbeiter hinzufügen"),
        "addFromDevice":
            MessageLookupByLibrary.simpleMessage("Vom Gerät hinzufügen"),
        "addItem": m0,
        "addLocation": MessageLookupByLibrary.simpleMessage("Ort hinzufügen"),
        "addLocationButton": MessageLookupByLibrary.simpleMessage("Hinzufügen"),
        "addMore": MessageLookupByLibrary.simpleMessage("Mehr hinzufügen"),
        "addPhotos": MessageLookupByLibrary.simpleMessage("Fotos hinzufügen"),
        "addSelected":
            MessageLookupByLibrary.simpleMessage("Auswahl hinzufügen"),
        "addToAlbum":
            MessageLookupByLibrary.simpleMessage("Zum Album hinzufügen"),
        "addToEnte": MessageLookupByLibrary.simpleMessage("Zu ente hinzufügen"),
        "addToHiddenAlbum": MessageLookupByLibrary.simpleMessage(
            "Zum versteckten Album hinzufügen"),
        "addViewer": MessageLookupByLibrary.simpleMessage("Album teilen"),
        "addedAs": MessageLookupByLibrary.simpleMessage("Hinzugefügt als"),
        "addedBy": m1,
        "addedSuccessfullyTo": m2,
        "addingToFavorites": MessageLookupByLibrary.simpleMessage(
            "Wird zu Favoriten hinzugefügt..."),
        "advanced": MessageLookupByLibrary.simpleMessage("Erweitert"),
        "advancedSettings": MessageLookupByLibrary.simpleMessage("Erweitert"),
        "after1Day": MessageLookupByLibrary.simpleMessage("Nach einem Tag"),
        "after1Hour": MessageLookupByLibrary.simpleMessage("Nach 1 Stunde"),
        "after1Month": MessageLookupByLibrary.simpleMessage("Nach 1 Monat"),
        "after1Week": MessageLookupByLibrary.simpleMessage("Nach 1 Woche"),
        "after1Year": MessageLookupByLibrary.simpleMessage("Nach 1 Jahr"),
        "albumOwner": MessageLookupByLibrary.simpleMessage("Besitzer"),
        "albumParticipantsCount": m3,
        "albumTitle": MessageLookupByLibrary.simpleMessage("Albumtitel"),
        "albumUpdated":
            MessageLookupByLibrary.simpleMessage("Album aktualisiert"),
        "albums": MessageLookupByLibrary.simpleMessage("Alben"),
        "allClear": MessageLookupByLibrary.simpleMessage("✨ Alles klar"),
        "allMemoriesPreserved": MessageLookupByLibrary.simpleMessage(
            "Alle Erinnerungsstücke gesichert"),
        "allowAddPhotosDescription": MessageLookupByLibrary.simpleMessage(
            "Erlaube Nutzern mit diesem Link ebenfalls Fotos zu diesem geteilten Album hinzuzufügen."),
        "allowAddingPhotos": MessageLookupByLibrary.simpleMessage(
            "Hinzufügen von Fotos erlauben"),
        "allowDownloads":
            MessageLookupByLibrary.simpleMessage("Downloads erlauben"),
        "allowPeopleToAddPhotos": MessageLookupByLibrary.simpleMessage(
            "Erlaube anderen das Hinzufügen von Fotos"),
        "androidBiometricHint":
            MessageLookupByLibrary.simpleMessage("Identität verifizieren"),
        "androidBiometricNotRecognized": MessageLookupByLibrary.simpleMessage(
            "Nicht erkannt. Versuchen Sie es erneut."),
        "androidBiometricRequiredTitle":
            MessageLookupByLibrary.simpleMessage("Biometrie erforderlich"),
        "androidBiometricSuccess":
            MessageLookupByLibrary.simpleMessage("Erfolgreich"),
        "androidCancelButton":
            MessageLookupByLibrary.simpleMessage("Abbrechen"),
        "androidDeviceCredentialsRequiredTitle":
            MessageLookupByLibrary.simpleMessage(
                "Geräteanmeldeinformationen erforderlich"),
        "androidDeviceCredentialsSetupDescription":
            MessageLookupByLibrary.simpleMessage(
                "Geräteanmeldeinformationen erforderlich"),
        "androidGoToSettingsDescription": MessageLookupByLibrary.simpleMessage(
            "Auf Ihrem Gerät ist keine biometrische Authentifizierung eingerichtet. Gehen Sie „Einstellungen“ > „Sicherheit“, um die biometrische Authentifizierung hinzuzufügen."),
        "androidIosWebDesktop":
            MessageLookupByLibrary.simpleMessage("Android, iOS, Web, Desktop"),
        "androidSignInTitle": MessageLookupByLibrary.simpleMessage(
            "Authentifizierung erforderlich"),
        "appVersion": m4,
        "appleId": MessageLookupByLibrary.simpleMessage("Apple ID"),
        "apply": MessageLookupByLibrary.simpleMessage("Anwenden"),
        "applyCodeTitle": MessageLookupByLibrary.simpleMessage("Code nutzen"),
        "appstoreSubscription":
            MessageLookupByLibrary.simpleMessage("AppStore Abo"),
        "archive": MessageLookupByLibrary.simpleMessage("Archiv"),
        "archiveAlbum":
            MessageLookupByLibrary.simpleMessage("Album archivieren"),
        "archiving": MessageLookupByLibrary.simpleMessage("Archiviere …"),
        "areYouSureThatYouWantToLeaveTheFamily":
            MessageLookupByLibrary.simpleMessage(
                "Bist du sicher, dass du den Familien-Tarif verlassen möchtest?"),
        "areYouSureYouWantToCancel": MessageLookupByLibrary.simpleMessage(
            "Bist du sicher, dass du kündigen willst?"),
        "areYouSureYouWantToChangeYourPlan":
            MessageLookupByLibrary.simpleMessage(
                "Sind Sie sicher, dass Sie Ihren Tarif ändern möchten?"),
        "areYouSureYouWantToExit": MessageLookupByLibrary.simpleMessage(
            "Möchtest du Vorgang wirklich abbrechen?"),
        "areYouSureYouWantToLogout": MessageLookupByLibrary.simpleMessage(
            "Sind sie sicher, dass Sie sich abmelden wollen?"),
        "areYouSureYouWantToRenew": MessageLookupByLibrary.simpleMessage(
            "Bist du sicher, dass du verlängern möchtest?"),
        "askCancelReason": MessageLookupByLibrary.simpleMessage(
            "Ihr Abonnement wurde gekündigt. Möchten Sie uns den Grund mitteilen?"),
        "askDeleteReason": MessageLookupByLibrary.simpleMessage(
            "Was ist der Hauptgrund für die Löschung deines Kontos?"),
        "askYourLovedOnesToShare": MessageLookupByLibrary.simpleMessage(
            "Bitte deine Liebsten ums teilen"),
        "atAFalloutShelter": MessageLookupByLibrary.simpleMessage(
            "in einem ehemaligen Luftschutzbunker"),
        "authToChangeEmailVerificationSetting":
            MessageLookupByLibrary.simpleMessage(
                "Bitte Authentifizieren um die E-Mail Bestätigung zu ändern"),
        "authToChangeLockscreenSetting": MessageLookupByLibrary.simpleMessage(
            "Bitte authentifizieren, um die Sperrbildschirm-Einstellung zu ändern"),
        "authToChangeYourEmail": MessageLookupByLibrary.simpleMessage(
            "Bitte authentifizieren, um deine E-Mail-Adresse zu ändern"),
        "authToChangeYourPassword": MessageLookupByLibrary.simpleMessage(
            "Bitte authentifizieren, um das Passwort zu ändern"),
        "authToConfigureTwofactorAuthentication":
            MessageLookupByLibrary.simpleMessage(
                "Bitte authentifizieren, um Zwei-Faktor-Authentifizierung zu konfigurieren"),
        "authToInitiateAccountDeletion": MessageLookupByLibrary.simpleMessage(
            "Bitte authentifizieren, um die Löschung des Kontos einzuleiten"),
        "authToViewYourActiveSessions": MessageLookupByLibrary.simpleMessage(
            "Bitte authentifizieren, um die aktiven Sitzungen anzusehen"),
        "authToViewYourHiddenFiles": MessageLookupByLibrary.simpleMessage(
            "Bitte authentifizieren, um die versteckten Dateien anzusehen"),
        "authToViewYourMemories": MessageLookupByLibrary.simpleMessage(
            "Bitte authentifizieren, um deine Erinnerungsstücke anzusehen"),
        "authToViewYourRecoveryKey": MessageLookupByLibrary.simpleMessage(
            "Bitte authentifizieren, um deinen Wiederherstellungs-Schlüssel anzusehen"),
        "authenticating":
            MessageLookupByLibrary.simpleMessage("Authentifiziere …"),
        "authenticationFailedPleaseTryAgain": MessageLookupByLibrary.simpleMessage(
            "Authentifizierung fehlgeschlagen, versuchen Sie es bitte erneut"),
        "authenticationSuccessful": MessageLookupByLibrary.simpleMessage(
            "Authentifizierung erfogreich!"),
        "available": MessageLookupByLibrary.simpleMessage("Verfügbar"),
        "backedUpFolders":
            MessageLookupByLibrary.simpleMessage("Gesicherte Ordner"),
        "backup": MessageLookupByLibrary.simpleMessage("Backup"),
        "backupFailed":
            MessageLookupByLibrary.simpleMessage("Sicherung fehlgeschlagen"),
        "backupOverMobileData":
            MessageLookupByLibrary.simpleMessage("Über mobile Daten sichern"),
        "backupSettings":
            MessageLookupByLibrary.simpleMessage("Backup-Einstellungen"),
        "backupVideos": MessageLookupByLibrary.simpleMessage("Videos sichern"),
        "blog": MessageLookupByLibrary.simpleMessage("Blog"),
        "cachedData": MessageLookupByLibrary.simpleMessage("Daten im Cache"),
        "calculating":
            MessageLookupByLibrary.simpleMessage("Wird berechnet..."),
        "canNotUploadToAlbumsOwnedByOthers":
            MessageLookupByLibrary.simpleMessage(
                "Kann nicht auf Alben anderer Personen hochladen"),
        "canOnlyCreateLinkForFilesOwnedByYou":
            MessageLookupByLibrary.simpleMessage(
                "Sie können nur Links für Dateien erstellen, die Ihnen gehören"),
        "canOnlyRemoveFilesOwnedByYou": MessageLookupByLibrary.simpleMessage(
            "Du kannst nur Dateien entfernen, die dir gehören"),
        "cancel": MessageLookupByLibrary.simpleMessage("Abbrechen"),
        "cancelOtherSubscription": m5,
        "cancelSubscription":
            MessageLookupByLibrary.simpleMessage("Abonnement kündigen"),
        "cannotAddMorePhotosAfterBecomingViewer": m6,
        "cannotDeleteSharedFiles": MessageLookupByLibrary.simpleMessage(
            "Konnte geteilte Dateien nicht löschen"),
        "centerPoint": MessageLookupByLibrary.simpleMessage("Mittelpunkt"),
        "changeEmail":
            MessageLookupByLibrary.simpleMessage("E-Mail-Adresse ändern"),
        "changePassword":
            MessageLookupByLibrary.simpleMessage("Passwort ändern"),
        "changePasswordTitle":
            MessageLookupByLibrary.simpleMessage("Passwort ändern"),
        "changePermissions":
            MessageLookupByLibrary.simpleMessage("Berechtigungen ändern?"),
        "checkForUpdates": MessageLookupByLibrary.simpleMessage(
            "Nach Aktualisierungen suchen"),
        "checkInboxAndSpamFolder": MessageLookupByLibrary.simpleMessage(
            "Bitte überprüfe deinen E-Mail-Posteingang (und Spam), um die Verifizierung abzuschließen"),
        "checking": MessageLookupByLibrary.simpleMessage("Wird geprüft..."),
>>>>>>> 6786cf1c
        "claimFreeStorage":
            MessageLookupByLibrary.simpleMessage("Freien Speicher einlösen"),
        "claimMore": MessageLookupByLibrary.simpleMessage("Mehr einlösen!"),
        "claimed": MessageLookupByLibrary.simpleMessage("Eingelöst"),
<<<<<<< HEAD
=======
        "claimedStorageSoFar": m7,
        "clearCaches": MessageLookupByLibrary.simpleMessage("Cache löschen"),
        "click": MessageLookupByLibrary.simpleMessage("• Klick"),
        "clickOnTheOverflowMenu": MessageLookupByLibrary.simpleMessage(
            "• Klicken Sie auf das Überlaufmenü"),
        "close": MessageLookupByLibrary.simpleMessage("Schließen"),
        "clubByCaptureTime": MessageLookupByLibrary.simpleMessage(
            "Nach Aufnahmezeit gruppieren"),
        "clubByFileName":
            MessageLookupByLibrary.simpleMessage("Nach Dateiname gruppieren"),
>>>>>>> 6786cf1c
        "codeAppliedPageTitle":
            MessageLookupByLibrary.simpleMessage("Code eingelöst"),
        "codeCopiedToClipboard": MessageLookupByLibrary.simpleMessage(
            "Code in Zwischenablage kopiert"),
<<<<<<< HEAD
=======
        "codeUsedByYou":
            MessageLookupByLibrary.simpleMessage("Von dir benutzter Code"),
>>>>>>> 6786cf1c
        "collabLinkSectionDescription": MessageLookupByLibrary.simpleMessage(
            "Erstelle einen Link, um anderen zu ermöglichen, Fotos in deinem geteilten Album hinzuzufügen und zu sehen - ohne dass diese ein Konto von ente.io oder die App benötigen. Ideal, um Fotos von Events zu sammeln."),
        "collaborativeLink":
            MessageLookupByLibrary.simpleMessage("Gemeinschaftlicher Link"),
<<<<<<< HEAD
        "collectPhotos": MessageLookupByLibrary.simpleMessage("Fotos sammeln"),
        "confirm": MessageLookupByLibrary.simpleMessage("Bestätigen"),
=======
        "collaborativeLinkCreatedFor": m8,
        "collaborator": MessageLookupByLibrary.simpleMessage("Bearbeiter"),
        "collaboratorsCanAddPhotosAndVideosToTheSharedAlbum":
            MessageLookupByLibrary.simpleMessage(
                "Bearbeiter können Fotos & Videos zu dem geteilten Album hinzufügen."),
        "collageLayout": MessageLookupByLibrary.simpleMessage("Layout"),
        "collageSaved": MessageLookupByLibrary.simpleMessage(
            "Collage in Galerie gespeichert"),
        "collectEventPhotos": MessageLookupByLibrary.simpleMessage(
            "Gemeinsam Event-Fotos sammeln"),
        "collectPhotos": MessageLookupByLibrary.simpleMessage("Fotos sammeln"),
        "color": MessageLookupByLibrary.simpleMessage("Farbe"),
        "confirm": MessageLookupByLibrary.simpleMessage("Bestätigen"),
        "confirm2FADisable": MessageLookupByLibrary.simpleMessage(
            "Bist du sicher, dass du die Zwei-Faktor-Authentifizierung (2FA) deaktivieren willst?"),
>>>>>>> 6786cf1c
        "confirmAccountDeletion":
            MessageLookupByLibrary.simpleMessage("Kontolöschung bestätigen"),
        "confirmDeletePrompt": MessageLookupByLibrary.simpleMessage(
            "Ja, ich möchte dieses Konto und alle enthaltenen Daten endgültig und unwiderruflich löschen."),
        "confirmPassword":
            MessageLookupByLibrary.simpleMessage("Passwort wiederholen"),
<<<<<<< HEAD
        "contactSupport":
            MessageLookupByLibrary.simpleMessage("Support kontaktieren"),
        "continueLabel": MessageLookupByLibrary.simpleMessage("Weiter"),
=======
        "confirmPlanChange":
            MessageLookupByLibrary.simpleMessage("Aboänderungen bestätigen"),
        "confirmRecoveryKey": MessageLookupByLibrary.simpleMessage(
            "Wiederherstellungsschlüssel bestätigen"),
        "confirmYourRecoveryKey": MessageLookupByLibrary.simpleMessage(
            "Bestätigen Sie ihren Wiederherstellungsschlüssel"),
        "contactFamilyAdmin": m9,
        "contactSupport":
            MessageLookupByLibrary.simpleMessage("Support kontaktieren"),
        "contactToManageSubscription": m10,
        "continueLabel": MessageLookupByLibrary.simpleMessage("Weiter"),
        "continueOnFreeTrial": MessageLookupByLibrary.simpleMessage(
            "Mit kostenloser Testversion fortfahren"),
        "convertToAlbum":
            MessageLookupByLibrary.simpleMessage("Konvertiere zum Album"),
        "copyEmailAddress":
            MessageLookupByLibrary.simpleMessage("E-Mail-Adresse kopieren"),
>>>>>>> 6786cf1c
        "copyLink": MessageLookupByLibrary.simpleMessage("Link kopieren"),
        "copypasteThisCodentoYourAuthenticatorApp":
            MessageLookupByLibrary.simpleMessage(
                "Kopiere diesen Code\nin deine Authentifizierungs-App"),
<<<<<<< HEAD
        "createAccount":
            MessageLookupByLibrary.simpleMessage("Konto erstellen"),
        "createNewAccount":
            MessageLookupByLibrary.simpleMessage("Neues Konto erstellen"),
        "createPublicLink":
            MessageLookupByLibrary.simpleMessage("Öffentlichen Link erstellen"),
        "decrypting":
            MessageLookupByLibrary.simpleMessage("Wird entschlüsselt..."),
        "deleteAccount": MessageLookupByLibrary.simpleMessage("Konto löschen"),
        "deleteAccountFeedbackPrompt": MessageLookupByLibrary.simpleMessage(
            "Wir bedauern sehr, dass Du Dein Konto löschen möchtest. Du würdest uns sehr helfen, wenn Du uns kurz einige Gründe hierfür nennen könntest."),
        "deleteAccountPermanentlyButton": MessageLookupByLibrary.simpleMessage(
            "Konto unwiderruflich löschen"),
=======
        "couldNotBackUpTryLater": MessageLookupByLibrary.simpleMessage(
            "Deine Daten konnten nicht gesichert werden.\nWir versuchen es später erneut."),
        "couldNotFreeUpSpace": MessageLookupByLibrary.simpleMessage(
            "Konnte Speicherplatz nicht freigeben"),
        "couldNotUpdateSubscription": MessageLookupByLibrary.simpleMessage(
            "Abo konnte nicht aktualisiert werden"),
        "count": MessageLookupByLibrary.simpleMessage("Anzahl"),
        "crashReporting":
            MessageLookupByLibrary.simpleMessage("Absturzbericht"),
        "create": MessageLookupByLibrary.simpleMessage("Erstellen"),
        "createAccount":
            MessageLookupByLibrary.simpleMessage("Konto erstellen"),
        "createAlbumActionHint": MessageLookupByLibrary.simpleMessage(
            "Drücke lange um Fotos auszuwählen und klicke + um ein Album zu erstellen"),
        "createCollage":
            MessageLookupByLibrary.simpleMessage("Collage erstellen"),
        "createNewAccount":
            MessageLookupByLibrary.simpleMessage("Neues Konto erstellen"),
        "createOrSelectAlbum": MessageLookupByLibrary.simpleMessage(
            "Album erstellen oder auswählen"),
        "createPublicLink":
            MessageLookupByLibrary.simpleMessage("Öffentlichen Link erstellen"),
        "creatingLink":
            MessageLookupByLibrary.simpleMessage("Erstelle Link..."),
        "criticalUpdateAvailable": MessageLookupByLibrary.simpleMessage(
            "Kritisches Update ist verfügbar!"),
        "currentUsageIs":
            MessageLookupByLibrary.simpleMessage("Aktuell genutzt werden "),
        "custom": MessageLookupByLibrary.simpleMessage("Benutzerdefiniert"),
        "darkTheme": MessageLookupByLibrary.simpleMessage("Dunkel"),
        "dayToday": MessageLookupByLibrary.simpleMessage("Heute"),
        "dayYesterday": MessageLookupByLibrary.simpleMessage("Gestern"),
        "decrypting":
            MessageLookupByLibrary.simpleMessage("Wird entschlüsselt..."),
        "decryptingVideo":
            MessageLookupByLibrary.simpleMessage("Entschlüssele Video …"),
        "deduplicateFiles":
            MessageLookupByLibrary.simpleMessage("Dateien duplizieren"),
        "delete": MessageLookupByLibrary.simpleMessage("Löschen"),
        "deleteAccount": MessageLookupByLibrary.simpleMessage("Konto löschen"),
        "deleteAccountFeedbackPrompt": MessageLookupByLibrary.simpleMessage(
            "Wir bedauern sehr, dass du dein Konto löschen möchtest. Du würdest uns sehr helfen, wenn du uns kurz einige Gründe hierfür nennen könntest."),
        "deleteAccountPermanentlyButton": MessageLookupByLibrary.simpleMessage(
            "Konto unwiderruflich löschen"),
        "deleteAlbum": MessageLookupByLibrary.simpleMessage("Album löschen"),
        "deleteAlbumDialog": MessageLookupByLibrary.simpleMessage(
            "Auch die Fotos (und Videos) in diesem Album aus <bold>allen</bold> anderen Alben löschen, die sie enthalten?"),
        "deleteAlbumsDialogBody": MessageLookupByLibrary.simpleMessage(
            "Damit werden alle leeren Alben gelöscht. Dies ist nützlich, wenn du das Durcheinander in deiner Albenliste verringern möchtest."),
        "deleteAll": MessageLookupByLibrary.simpleMessage("Alle löschen"),
>>>>>>> 6786cf1c
        "deleteConfirmDialogBody": MessageLookupByLibrary.simpleMessage(
            "Du bist dabei, dein Konto und alle gespeicherten Daten dauerhaft zu löschen.\nDiese Aktion ist unwiderrufbar."),
        "deleteEmailRequest": MessageLookupByLibrary.simpleMessage(
            "Bitte sende eine E-Mail an <warning>account-deletion@ente.io</warning> von Deiner bei uns hinterlegten E-Mail-Adresse."),
<<<<<<< HEAD
=======
        "deleteEmptyAlbums":
            MessageLookupByLibrary.simpleMessage("Leere Alben löschen"),
        "deleteEmptyAlbumsWithQuestionMark":
            MessageLookupByLibrary.simpleMessage("Leere Alben löschen?"),
        "deleteFromBoth":
            MessageLookupByLibrary.simpleMessage("Aus beidem löschen"),
        "deleteFromDevice":
            MessageLookupByLibrary.simpleMessage("Vom Gerät löschen"),
        "deleteFromEnte":
            MessageLookupByLibrary.simpleMessage("Auf ente.io löschen"),
        "deleteItemCount": m11,
        "deleteLocation":
            MessageLookupByLibrary.simpleMessage("Standort löschen"),
        "deletePhotos": MessageLookupByLibrary.simpleMessage("Fotos löschen"),
        "deleteProgress": m12,
>>>>>>> 6786cf1c
        "deleteReason1": MessageLookupByLibrary.simpleMessage(
            "Es fehlt eine zentrale Funktion, die ich benötige"),
        "deleteReason2": MessageLookupByLibrary.simpleMessage(
            "Die App oder eine bestimmte Funktion verhält sich nicht so wie gedacht"),
        "deleteReason3": MessageLookupByLibrary.simpleMessage(
            "Ich habe einen anderen Dienst gefunden, der mir mehr zusagt"),
        "deleteReason4": MessageLookupByLibrary.simpleMessage(
            "Mein Grund ist nicht aufgeführt"),
        "deleteRequestSLAText": MessageLookupByLibrary.simpleMessage(
            "Deine Anfrage wird innerhalb von 72 Stunden bearbeitet."),
<<<<<<< HEAD
        "details": MessageLookupByLibrary.simpleMessage("Details"),
        "doThisLater": MessageLookupByLibrary.simpleMessage("Später machen"),
        "done": MessageLookupByLibrary.simpleMessage("Fertig"),
        "dropSupportEmail": m0,
        "email": MessageLookupByLibrary.simpleMessage("E-Mail"),
        "emailNoEnteAccount": m1,
        "encryption": MessageLookupByLibrary.simpleMessage("Verschlüsselung"),
        "encryptionKeys":
            MessageLookupByLibrary.simpleMessage("Verschlüsselungscode"),
        "enterCode": MessageLookupByLibrary.simpleMessage("Code eingeben"),
        "enterCodeDescription": MessageLookupByLibrary.simpleMessage(
            "Gib den Code deines Freundes ein, damit sie beide kostenlosen Speicherplatz erhalten"),
        "enterNewPasswordToEncrypt": MessageLookupByLibrary.simpleMessage(
            "Gib ein neues Passwort ein, mit dem wir deine Daten verschlüsseln können"),
        "enterPasswordToEncrypt": MessageLookupByLibrary.simpleMessage(
            "Gib ein Passwort ein, mit dem wir deine Daten verschlüsseln können"),
        "enterReferralCode":
            MessageLookupByLibrary.simpleMessage("Gib den Einladungscode ein"),
=======
        "deleteSharedAlbum":
            MessageLookupByLibrary.simpleMessage("Geteiltes Album löschen?"),
        "deleteSharedAlbumDialogBody": MessageLookupByLibrary.simpleMessage(
            "Dieses Album wird für alle gelöscht\n\nDu wirst den Zugriff auf geteilte Fotos in diesem Album, die anderen gehören, verlieren"),
        "deselectAll": MessageLookupByLibrary.simpleMessage("Alle abwählen"),
        "designedToOutlive":
            MessageLookupByLibrary.simpleMessage("Entwickelt um zu bewahren"),
        "details": MessageLookupByLibrary.simpleMessage("Details"),
        "devAccountChanged": MessageLookupByLibrary.simpleMessage(
            "Das Entwicklerkonto, das wir verwenden, um ente im App Store zu veröffentlichen, hat sich geändert. Aus diesem Grund musst du dich erneut anmelden.\n\nWir entschuldigen uns für die Unannehmlichkeiten, aber das war unvermeidlich."),
        "deviceFilesAutoUploading": MessageLookupByLibrary.simpleMessage(
            "Dateien, die zu diesem Album hinzugefügt werden, werden automatisch zu ente hochgeladen."),
        "deviceLockExplanation": MessageLookupByLibrary.simpleMessage(
            "Das Sperren des Gerätes verhindern, solange \'ente\' im Vordergrund geöffnet ist und eine Sicherung läuft. \nDies wird für gewöhnlich nicht benötigt, kann aber dabei helfen große Transfers schneller durchzuführen."),
        "didYouKnow": MessageLookupByLibrary.simpleMessage("Schon gewusst?"),
        "disableAutoLock": MessageLookupByLibrary.simpleMessage(
            "Automatische Sperre deaktivieren"),
        "disableDownloadWarningBody": MessageLookupByLibrary.simpleMessage(
            "Zuschauer können weiterhin Screenshots oder mit anderen externen Programmen Kopien der Bilder machen."),
        "disableDownloadWarningTitle":
            MessageLookupByLibrary.simpleMessage("Bitte beachten Sie:"),
        "disableLinkMessage": m13,
        "disableTwofactor": MessageLookupByLibrary.simpleMessage(
            "Zweiten Faktor (2FA) deaktivieren"),
        "disablingTwofactorAuthentication":
            MessageLookupByLibrary.simpleMessage(
                "Zwei-Faktor-Authentifizierung (2FA) wird deaktiviert..."),
        "discord": MessageLookupByLibrary.simpleMessage("Discord"),
        "dismiss": MessageLookupByLibrary.simpleMessage("Verwerfen"),
        "distanceInKMUnit": MessageLookupByLibrary.simpleMessage("km"),
        "doThisLater": MessageLookupByLibrary.simpleMessage("Später machen"),
        "doYouWantToDiscardTheEditsYouHaveMade":
            MessageLookupByLibrary.simpleMessage(
                "Möchtest du deine Änderungen verwerfen?"),
        "done": MessageLookupByLibrary.simpleMessage("Fertig"),
        "doubleYourStorage":
            MessageLookupByLibrary.simpleMessage("Speicherplatz verdoppeln"),
        "download": MessageLookupByLibrary.simpleMessage("Herunterladen"),
        "downloadFailed": MessageLookupByLibrary.simpleMessage(
            "Herunterladen fehlgeschlagen"),
        "downloading":
            MessageLookupByLibrary.simpleMessage("Wird heruntergeladen..."),
        "dropSupportEmail": m14,
        "duplicateFileCountWithStorageSaved": m15,
        "duplicateItemsGroup": m16,
        "edit": MessageLookupByLibrary.simpleMessage("Bearbeiten"),
        "editLocationTagTitle":
            MessageLookupByLibrary.simpleMessage("Standort bearbeiten"),
        "editsSaved":
            MessageLookupByLibrary.simpleMessage("Änderungen gespeichert"),
        "eligible": MessageLookupByLibrary.simpleMessage("zulässig"),
        "email": MessageLookupByLibrary.simpleMessage("E-Mail"),
        "emailChangedTo": m17,
        "emailNoEnteAccount": m18,
        "emailVerificationToggle":
            MessageLookupByLibrary.simpleMessage("E-Mail-Verifizierung"),
        "emailYourLogs": MessageLookupByLibrary.simpleMessage(
            "Protokolle per E-Mail senden"),
        "empty": MessageLookupByLibrary.simpleMessage("Leeren"),
        "emptyTrash":
            MessageLookupByLibrary.simpleMessage("Papierkorb leeren?"),
        "enableMaps": MessageLookupByLibrary.simpleMessage("Karten aktivieren"),
        "enableMapsDesc": MessageLookupByLibrary.simpleMessage(
            "Dies zeigt Ihre Fotos auf einer Weltkarte.\n\nDiese Karte wird von OpenStreetMap gehostet und die genauen Standorte Ihrer Fotos werden niemals geteilt.\n\nSie können diese Funktion jederzeit in den Einstellungen deaktivieren."),
        "encryptingBackup":
            MessageLookupByLibrary.simpleMessage("Verschlüssele Sicherung …"),
        "encryption": MessageLookupByLibrary.simpleMessage("Verschlüsselung"),
        "encryptionKeys":
            MessageLookupByLibrary.simpleMessage("Verschlüsselungscode"),
        "endtoendEncryptedByDefault": MessageLookupByLibrary.simpleMessage(
            "Automatisch Ende-zu-Ende-verschlüsselt"),
        "enteCanEncryptAndPreserveFilesOnlyIfYouGrant":
            MessageLookupByLibrary.simpleMessage(
                "ente kann Dateien nur verschlüsselt sichern, wenn du uns darauf Zugriff gewährst"),
        "entePhotosPerm": MessageLookupByLibrary.simpleMessage(
            "ente <i>benötigt die Erlaubnis</i> Ihre Fotos zu bewahren"),
        "enteSubscriptionPitch": MessageLookupByLibrary.simpleMessage(
            "ente sichert deine Erinnerungsstücke, sodass sie immer für dich verfügbar sind, auch wenn du dein Gerät verlieren solltest."),
        "enteSubscriptionShareWithFamily": MessageLookupByLibrary.simpleMessage(
            "Deine Familie kann zu deinem Abo hinzugefügt werden."),
        "enterAlbumName":
            MessageLookupByLibrary.simpleMessage("Albumname eingeben"),
        "enterCode": MessageLookupByLibrary.simpleMessage("Code eingeben"),
        "enterCodeDescription": MessageLookupByLibrary.simpleMessage(
            "Gib den Code deines Freundes ein, damit sie beide kostenlosen Speicherplatz erhalten"),
        "enterEmail": MessageLookupByLibrary.simpleMessage("E-Mail eingeben"),
        "enterFileName":
            MessageLookupByLibrary.simpleMessage("Dateinamen eingeben"),
        "enterNewPasswordToEncrypt": MessageLookupByLibrary.simpleMessage(
            "Gib ein neues Passwort ein, mit dem wir deine Daten verschlüsseln können"),
        "enterPassword":
            MessageLookupByLibrary.simpleMessage("Passwort eingeben"),
        "enterPasswordToEncrypt": MessageLookupByLibrary.simpleMessage(
            "Gib ein Passwort ein, mit dem wir deine Daten verschlüsseln können"),
        "enterReferralCode": MessageLookupByLibrary.simpleMessage(
            "Gib den Weiterempfehlungs-Code ein"),
>>>>>>> 6786cf1c
        "enterThe6digitCodeFromnyourAuthenticatorApp":
            MessageLookupByLibrary.simpleMessage(
                "Gib den 6-stelligen Code aus\ndeiner Authentifizierungs-App ein"),
        "enterValidEmail": MessageLookupByLibrary.simpleMessage(
            "Bitte gib eine gültige E-Mail-Adresse ein."),
        "enterYourEmailAddress": MessageLookupByLibrary.simpleMessage(
            "Gib deine E-Mail-Adresse ein"),
        "enterYourPassword":
            MessageLookupByLibrary.simpleMessage("Passwort eingeben"),
        "enterYourRecoveryKey": MessageLookupByLibrary.simpleMessage(
            "Gib deinen Wiederherstellungs-Schlüssel ein"),
<<<<<<< HEAD
        "failedToApplyCode": MessageLookupByLibrary.simpleMessage(
            "Der Code konnte nicht aktiviert werden"),
        "failedToFetchReferralDetails": MessageLookupByLibrary.simpleMessage(
            "Die Einlösungsdetails können nicht abgerufen werden. Bitte versuche es später erneut."),
        "feedback": MessageLookupByLibrary.simpleMessage("Rückmeldung"),
        "forgotPassword":
            MessageLookupByLibrary.simpleMessage("Passwort vergessen"),
        "freeStorageOnReferralSuccess": m2,
        "generatingEncryptionKeys": MessageLookupByLibrary.simpleMessage(
            "Generierung von Verschlüsselungscodes..."),
=======
        "error": MessageLookupByLibrary.simpleMessage("Fehler"),
        "everywhere": MessageLookupByLibrary.simpleMessage("überall"),
        "exif": MessageLookupByLibrary.simpleMessage("EXIF"),
        "existingUser":
            MessageLookupByLibrary.simpleMessage("Existierender Benutzer"),
        "expiredLinkInfo": MessageLookupByLibrary.simpleMessage(
            "Dieser Link ist abgelaufen. Bitte wählen Sie ein neues Ablaufdatum oder deaktivieren Sie das Ablaufdatum des Links."),
        "exportLogs":
            MessageLookupByLibrary.simpleMessage("Protokolle exportieren"),
        "exportYourData":
            MessageLookupByLibrary.simpleMessage("Daten exportieren"),
        "failedToApplyCode": MessageLookupByLibrary.simpleMessage(
            "Der Code konnte nicht aktiviert werden"),
        "failedToCancel":
            MessageLookupByLibrary.simpleMessage("Kündigung fehlgeschlagen"),
        "failedToDownloadVideo": MessageLookupByLibrary.simpleMessage(
            "Herunterladen des Videos fehlgeschlagen"),
        "failedToFetchOriginalForEdit": MessageLookupByLibrary.simpleMessage(
            "Fehler beim Abrufen des Originals zur Bearbeitung"),
        "failedToFetchReferralDetails": MessageLookupByLibrary.simpleMessage(
            "Die Weiterempfehlungs-Details können nicht abgerufen werden. Bitte versuche es später erneut."),
        "failedToLoadAlbums": MessageLookupByLibrary.simpleMessage(
            "Laden der Alben fehlgeschlagen"),
        "failedToRenew":
            MessageLookupByLibrary.simpleMessage("Erneuern fehlgeschlagen"),
        "failedToVerifyPaymentStatus": MessageLookupByLibrary.simpleMessage(
            "Überprüfung des Zahlungsstatus fehlgeschlagen"),
        "familyPlanOverview": MessageLookupByLibrary.simpleMessage(
            "Fügen Sie 5 Familienmitglieder zu Ihrem bestehenden Abo hinzu, ohne extra zu bezahlen.\n\nJedes Mitglied erhält einen eigenen privaten Raum und kann die Dateien von anderen nicht sehen, wenn sie nicht freigegeben werden.\n\nFamilien-Abos sind für Kunden verfügbar, die ein kostenpflichtiges ente Abonnement haben.\n\nMelden Sie sich jetzt an, um loszulegen!"),
        "familyPlanPortalTitle":
            MessageLookupByLibrary.simpleMessage("Familie"),
        "familyPlans": MessageLookupByLibrary.simpleMessage("Familientarif"),
        "faq": MessageLookupByLibrary.simpleMessage("Häufig gestellte Fragen"),
        "faqs": MessageLookupByLibrary.simpleMessage("FAQs"),
        "favorite": MessageLookupByLibrary.simpleMessage("Favorit"),
        "feedback": MessageLookupByLibrary.simpleMessage("Rückmeldung"),
        "fileFailedToSaveToGallery": MessageLookupByLibrary.simpleMessage(
            "Fehler beim Speichern der Datei in der Galerie"),
        "fileInfoAddDescHint":
            MessageLookupByLibrary.simpleMessage("Beschreibung hinzufügen …"),
        "fileSavedToGallery": MessageLookupByLibrary.simpleMessage(
            "Datei in Galerie gespeichert"),
        "filesBackedUpFromDevice": m19,
        "filesBackedUpInAlbum": m20,
        "filesDeleted":
            MessageLookupByLibrary.simpleMessage("Dateien gelöscht"),
        "flip": MessageLookupByLibrary.simpleMessage("Spiegeln"),
        "forYourMemories":
            MessageLookupByLibrary.simpleMessage("Als Erinnerung"),
        "forgotPassword":
            MessageLookupByLibrary.simpleMessage("Passwort vergessen"),
        "freeStorageClaimed": MessageLookupByLibrary.simpleMessage(
            "Kostenlos hinzugefügter Speicherplatz"),
        "freeStorageOnReferralSuccess": m21,
        "freeStorageSpace": m22,
        "freeStorageUsable": MessageLookupByLibrary.simpleMessage(
            "Freier Speicherplatz nutzbar"),
        "freeTrial":
            MessageLookupByLibrary.simpleMessage("Kostenlose Testphase"),
        "freeTrialValidTill": m23,
        "freeUpAccessPostDelete": m24,
        "freeUpAmount": m25,
        "freeUpDeviceSpace":
            MessageLookupByLibrary.simpleMessage("Gerätespeicher freiräumen"),
        "freeUpSpace":
            MessageLookupByLibrary.simpleMessage("Speicherplatz freigeben"),
        "freeUpSpaceSaving": m26,
        "galleryMemoryLimitInfo": MessageLookupByLibrary.simpleMessage(
            "Bis zu 1000 Erinnerungsstücke angezeigt in der Galerie"),
        "general": MessageLookupByLibrary.simpleMessage("Allgemein"),
        "generatingEncryptionKeys": MessageLookupByLibrary.simpleMessage(
            "Generierung von Verschlüsselungscodes..."),
        "goToSettings":
            MessageLookupByLibrary.simpleMessage("Zu den Einstellungen"),
        "googlePlayId": MessageLookupByLibrary.simpleMessage("Google Play ID"),
        "grantFullAccessPrompt": MessageLookupByLibrary.simpleMessage(
            "Bitte gewähre Zugang zu allen Fotos in der Einstellungen App"),
        "grantPermission":
            MessageLookupByLibrary.simpleMessage("Zugriff gewähren"),
        "groupNearbyPhotos": MessageLookupByLibrary.simpleMessage(
            "Fotos in der Nähe gruppieren"),
        "hidden": MessageLookupByLibrary.simpleMessage("Versteckt"),
        "hide": MessageLookupByLibrary.simpleMessage("Ausblenden"),
        "hiding": MessageLookupByLibrary.simpleMessage("Verstecken..."),
        "hostedAtOsmFrance":
            MessageLookupByLibrary.simpleMessage("Gehostet bei OSM France"),
>>>>>>> 6786cf1c
        "howItWorks":
            MessageLookupByLibrary.simpleMessage("So funktioniert\'s"),
        "howToViewShareeVerificationID": MessageLookupByLibrary.simpleMessage(
            "Bitte sie, auf den Einstellungs Bildschirm ihre E-Mail-Adresse lange anzuklicken und zu überprüfen, dass die IDs auf beiden Geräten übereinstimmen."),
<<<<<<< HEAD
        "incorrectPasswordTitle":
            MessageLookupByLibrary.simpleMessage("Falsches Passwort"),
=======
        "iOSGoToSettingsDescription": MessageLookupByLibrary.simpleMessage(
            "Auf Ihrem Gerät ist keine biometrische Authentifizierung eingerichtet. Bitte aktivieren Sie entweder Touch ID oder Face ID auf Ihrem Telefon."),
        "iOSLockOut": MessageLookupByLibrary.simpleMessage(
            "Die biometrische Authentifizierung ist deaktiviert. Bitte sperren und entsperren Sie Ihren Bildschirm, um sie zu aktivieren."),
        "iOSOkButton": MessageLookupByLibrary.simpleMessage("OK"),
        "ignoreUpdate": MessageLookupByLibrary.simpleMessage("Ignorieren"),
        "ignoredFolderUploadReason": MessageLookupByLibrary.simpleMessage(
            "Einige Dateien in diesem Album werden beim Upload ignoriert, weil sie zuvor auf ente gelöscht wurden."),
        "importing": MessageLookupByLibrary.simpleMessage("Importiert...."),
        "incorrectCode": MessageLookupByLibrary.simpleMessage("Falscher Code"),
        "incorrectPasswordTitle":
            MessageLookupByLibrary.simpleMessage("Falsches Passwort"),
        "incorrectRecoveryKey": MessageLookupByLibrary.simpleMessage(
            "Falscher Wiederherstellungs-Schlüssel"),
>>>>>>> 6786cf1c
        "incorrectRecoveryKeyBody": MessageLookupByLibrary.simpleMessage(
            "Der eingegebene Schlüssel ist ungültig"),
        "incorrectRecoveryKeyTitle": MessageLookupByLibrary.simpleMessage(
            "Falscher Wiederherstellungs-Schlüssel"),
        "insecureDevice":
            MessageLookupByLibrary.simpleMessage("Unsicheres Gerät"),
<<<<<<< HEAD
        "invalidEmailAddress":
            MessageLookupByLibrary.simpleMessage("Ungültige E-Mail Adresse"),
        "inviteYourFriends":
            MessageLookupByLibrary.simpleMessage("Lade deine Freunde ein"),
        "kindlyHelpUsWithThisInformation":
            MessageLookupByLibrary.simpleMessage("Bitte gib diese Daten ein"),
        "linkHasExpired":
            MessageLookupByLibrary.simpleMessage("Link ist abgelaufen"),
        "logInLabel": MessageLookupByLibrary.simpleMessage("Anmelden"),
        "loginTerms": MessageLookupByLibrary.simpleMessage(
            "Mit dem Klick auf \"Anmelden\" stimme ich den <u-terms>Nutzungsbedingungen</u-terms> und der <u-policy>Datenschutzerklärung</u-policy> zu"),
        "lostDevice": MessageLookupByLibrary.simpleMessage("Gerät verloren?"),
        "manageParticipants": MessageLookupByLibrary.simpleMessage("Verwalten"),
        "moderateStrength": MessageLookupByLibrary.simpleMessage("Mittel"),
=======
        "installManually":
            MessageLookupByLibrary.simpleMessage("Manuell installieren"),
        "invalidEmailAddress":
            MessageLookupByLibrary.simpleMessage("Ungültige E-Mail-Adresse"),
        "invalidKey":
            MessageLookupByLibrary.simpleMessage("Ungültiger Schlüssel"),
        "invalidRecoveryKey": MessageLookupByLibrary.simpleMessage(
            "Der von Ihnen eingegebene Wiederherstellungsschlüssel ist nicht gültig. Bitte stellen Sie sicher das aus 24 Wörtern zusammen gesetzt ist und jedes dieser Worte richtig geschrieben wurde.\n\nSollten Sie den Wiederherstellungscode eingegeben haben, stellen Sie bitte sicher, dass dieser 64 Worte lang ist und ebenfall richtig geschrieben wurde."),
        "invite": MessageLookupByLibrary.simpleMessage("Einladen"),
        "inviteToEnte":
            MessageLookupByLibrary.simpleMessage("Zu ente einladen"),
        "inviteYourFriends":
            MessageLookupByLibrary.simpleMessage("Lade deine Freunde ein"),
        "inviteYourFriendsToEnte": MessageLookupByLibrary.simpleMessage(
            "Lade deine Freunde zu ente ein"),
        "itLooksLikeSomethingWentWrongPleaseRetryAfterSome":
            MessageLookupByLibrary.simpleMessage(
                "Etwas ist schiefgelaufen. Bitte versuche es später noch einmal. Sollte der Fehler weiter bestehen, kontaktiere unser Supportteam."),
        "itemCount": m27,
        "itemsShowTheNumberOfDaysRemainingBeforePermanentDeletion":
            MessageLookupByLibrary.simpleMessage(
                "Elemente zeigen die Anzahl der Tage bis zum dauerhaften Löschen an"),
        "itemsWillBeRemovedFromAlbum": MessageLookupByLibrary.simpleMessage(
            "Ausgewählte Elemente werden aus diesem Album entfernt"),
        "keepPhotos": MessageLookupByLibrary.simpleMessage("Fotos behalten"),
        "kiloMeterUnit": MessageLookupByLibrary.simpleMessage("km"),
        "kindlyHelpUsWithThisInformation":
            MessageLookupByLibrary.simpleMessage("Bitte gib diese Daten ein"),
        "language": MessageLookupByLibrary.simpleMessage("Sprache"),
        "lastUpdated":
            MessageLookupByLibrary.simpleMessage("Zuletzt aktualisiert"),
        "leave": MessageLookupByLibrary.simpleMessage("Verlassen"),
        "leaveAlbum": MessageLookupByLibrary.simpleMessage("Album verlassen"),
        "leaveFamily":
            MessageLookupByLibrary.simpleMessage("Familienabo verlassen"),
        "leaveSharedAlbum":
            MessageLookupByLibrary.simpleMessage("Geteiltes Album verlassen?"),
        "light": MessageLookupByLibrary.simpleMessage("Hell"),
        "lightTheme": MessageLookupByLibrary.simpleMessage("Hell"),
        "linkCopiedToClipboard": MessageLookupByLibrary.simpleMessage(
            "Link in Zwischenablage kopiert"),
        "linkDeviceLimit": MessageLookupByLibrary.simpleMessage("Geräte Limit"),
        "linkEnabled": MessageLookupByLibrary.simpleMessage("Aktiviert"),
        "linkExpired": MessageLookupByLibrary.simpleMessage("Abgelaufen"),
        "linkExpiresOn": m28,
        "linkExpiry":
            MessageLookupByLibrary.simpleMessage("Ablaufdatum des Links"),
        "linkHasExpired":
            MessageLookupByLibrary.simpleMessage("Link ist abgelaufen"),
        "linkNeverExpires": MessageLookupByLibrary.simpleMessage("Niemals"),
        "loadMessage1": MessageLookupByLibrary.simpleMessage(
            "Du kannst dein Abonnement mit deiner Familie teilen"),
        "loadMessage2": MessageLookupByLibrary.simpleMessage(
            "Wir haben bereits mehr als 10 Millionen Erinnerungsstücke gesichert"),
        "loadMessage3": MessageLookupByLibrary.simpleMessage(
            "Wir behalten 3 Kopien Ihrer Daten, eine in einem unterirdischen Schutzbunker"),
        "loadMessage4": MessageLookupByLibrary.simpleMessage(
            "Alle unsere Apps sind Open-Source"),
        "loadMessage5": MessageLookupByLibrary.simpleMessage(
            "Unser Quellcode und unsere Kryptografie wurden extern geprüft"),
        "loadMessage6": MessageLookupByLibrary.simpleMessage(
            "Du kannst Links zu deinen Alben mit deinen Geliebten teilen"),
        "loadMessage7": MessageLookupByLibrary.simpleMessage(
            "Unsere mobilen Apps laufen im Hintergrund, um neue Fotos zu verschlüsseln und zu sichern"),
        "loadMessage8": MessageLookupByLibrary.simpleMessage(
            "web.ente.io hat einen Spitzen-Uploader"),
        "loadMessage9": MessageLookupByLibrary.simpleMessage(
            "Wir verwenden Xchacha20Poly1305, um Ihre Daten sicher zu verschlüsseln"),
        "loadingExifData":
            MessageLookupByLibrary.simpleMessage("Lade Exif-Daten..."),
        "loadingGallery":
            MessageLookupByLibrary.simpleMessage("Lade Galerie …"),
        "loadingMessage":
            MessageLookupByLibrary.simpleMessage("Fotos werden geladen..."),
        "localGallery": MessageLookupByLibrary.simpleMessage("Lokale Galerie"),
        "location": MessageLookupByLibrary.simpleMessage("Standort"),
        "locationName": MessageLookupByLibrary.simpleMessage("Standortname"),
        "locationTagFeatureDescription": MessageLookupByLibrary.simpleMessage(
            "Ein Standort-Tag gruppiert alle Fotos, die in einem Radius eines Fotos aufgenommen wurden"),
        "lockButtonLabel": MessageLookupByLibrary.simpleMessage("Sperren"),
        "lockScreenEnablePreSteps": MessageLookupByLibrary.simpleMessage(
            "Um den Sperrbildschirm zu aktivieren, legen Sie bitte den Geräte-Passcode oder die Bildschirmsperre in den Systemeinstellungen fest."),
        "lockscreen": MessageLookupByLibrary.simpleMessage("Sperrbildschirm"),
        "logInLabel": MessageLookupByLibrary.simpleMessage("Anmelden"),
        "loggingOut": MessageLookupByLibrary.simpleMessage("Abmeldung..."),
        "loginTerms": MessageLookupByLibrary.simpleMessage(
            "Mit dem Klick auf \"Anmelden\" stimme ich den <u-terms>Nutzungsbedingungen</u-terms> und der <u-policy>Datenschutzerklärung</u-policy> zu"),
        "logout": MessageLookupByLibrary.simpleMessage("Ausloggen"),
        "logsDialogBody": MessageLookupByLibrary.simpleMessage(
            "Dies wird über Logs gesendet, um uns zu helfen, Ihr Problem zu beheben. Bitte beachten Sie, dass Dateinamen aufgenommen werden, um Probleme mit bestimmten Dateien zu beheben."),
        "longpressOnAnItemToViewInFullscreen": MessageLookupByLibrary.simpleMessage(
            "Drücken Sie lange auf ein Element, um es im Vollbildmodus anzuzeigen"),
        "lostDevice": MessageLookupByLibrary.simpleMessage("Gerät verloren?"),
        "manage": MessageLookupByLibrary.simpleMessage("Verwalten"),
        "manageDeviceStorage":
            MessageLookupByLibrary.simpleMessage("Gerätespeicher verwalten"),
        "manageFamily":
            MessageLookupByLibrary.simpleMessage("Familiengruppe verwalten"),
        "manageLink": MessageLookupByLibrary.simpleMessage("Link verwalten"),
        "manageParticipants": MessageLookupByLibrary.simpleMessage("Verwalten"),
        "manageSubscription":
            MessageLookupByLibrary.simpleMessage("Abonnement verwalten"),
        "map": MessageLookupByLibrary.simpleMessage("Karte"),
        "maps": MessageLookupByLibrary.simpleMessage("Karten"),
        "mastodon": MessageLookupByLibrary.simpleMessage("Mastodon"),
        "matrix": MessageLookupByLibrary.simpleMessage("Matrix"),
        "memoryCount": m29,
        "merchandise": MessageLookupByLibrary.simpleMessage("Merchandise"),
        "mobileWebDesktop":
            MessageLookupByLibrary.simpleMessage("Mobil, Web, Desktop"),
        "moderateStrength": MessageLookupByLibrary.simpleMessage("Mittel"),
        "monthly": MessageLookupByLibrary.simpleMessage("Monatlich"),
        "moveItem": m30,
        "moveToAlbum":
            MessageLookupByLibrary.simpleMessage("Zum Album verschieben"),
        "moveToHiddenAlbum": MessageLookupByLibrary.simpleMessage(
            "Zu verstecktem Album verschieben"),
        "movedSuccessfullyTo": m31,
        "movedToTrash": MessageLookupByLibrary.simpleMessage(
            "In den Papierkorb verschoben"),
        "movingFilesToAlbum": MessageLookupByLibrary.simpleMessage(
            "Verschiebe Dateien in Album..."),
        "name": MessageLookupByLibrary.simpleMessage("Name"),
        "never": MessageLookupByLibrary.simpleMessage("Niemals"),
        "newAlbum": MessageLookupByLibrary.simpleMessage("Neues Album"),
        "newToEnte": MessageLookupByLibrary.simpleMessage("Neu bei ente"),
        "newest": MessageLookupByLibrary.simpleMessage("Zuletzt"),
        "no": MessageLookupByLibrary.simpleMessage("Nein"),
        "noAlbumsSharedByYouYet": MessageLookupByLibrary.simpleMessage(
            "Noch keine Alben von dir geteilt"),
        "noDeviceLimit": MessageLookupByLibrary.simpleMessage("Keins"),
        "noDeviceThatCanBeDeleted": MessageLookupByLibrary.simpleMessage(
            "Du hast keine Dateien auf diesem Gerät, die gelöscht werden können"),
        "noDuplicates":
            MessageLookupByLibrary.simpleMessage("✨ Keine Duplikate"),
        "noExifData": MessageLookupByLibrary.simpleMessage("Keine Exif-Daten"),
        "noHiddenPhotosOrVideos": MessageLookupByLibrary.simpleMessage(
            "Keine versteckten Fotos oder Videos"),
        "noImagesWithLocation":
            MessageLookupByLibrary.simpleMessage("Keine Bilder mit Standort"),
        "noPhotosAreBeingBackedUpRightNow":
            MessageLookupByLibrary.simpleMessage(
                "Momentan werden keine Fotos gesichert"),
        "noPhotosFoundHere":
            MessageLookupByLibrary.simpleMessage("Keine Fotos gefunden"),
>>>>>>> 6786cf1c
        "noRecoveryKey": MessageLookupByLibrary.simpleMessage(
            "Kein Wiederherstellungs-Schlüssel?"),
        "noRecoveryKeyNoDecryption": MessageLookupByLibrary.simpleMessage(
            "Aufgrund unseres Ende-zu-Ende-Verschlüsselungsprotokolls können deine Daten nicht ohne dein Passwort oder deinen Wiederherstellungs-Schlüssel entschlüsselt werden"),
<<<<<<< HEAD
        "ok": MessageLookupByLibrary.simpleMessage("Ok"),
        "oops": MessageLookupByLibrary.simpleMessage("Hoppla"),
        "password": MessageLookupByLibrary.simpleMessage("Passwort"),
        "passwordChangedSuccessfully": MessageLookupByLibrary.simpleMessage(
            "Passwort erfolgreich geändert"),
        "passwordStrength": m3,
        "passwordWarning": MessageLookupByLibrary.simpleMessage(
            "Wir speichern dieses Passwort nicht. Wenn du es vergisst, <underline>können wir deine Daten nicht entschlüsseln</underline>"),
        "pleaseTryAgain":
            MessageLookupByLibrary.simpleMessage("Bitte versuche es erneut"),
        "pleaseWait": MessageLookupByLibrary.simpleMessage("Bitte warten..."),
        "privacyPolicyTitle":
            MessageLookupByLibrary.simpleMessage("Datenschutzerklärung"),
        "publicLinkEnabled":
            MessageLookupByLibrary.simpleMessage("Öffentlicher Link aktiviert"),
=======
        "noResults": MessageLookupByLibrary.simpleMessage("Keine Ergebnisse"),
        "noResultsFound":
            MessageLookupByLibrary.simpleMessage("Keine Ergebnisse gefunden"),
        "nothingSharedWithYouYet":
            MessageLookupByLibrary.simpleMessage("Noch nichts mit Dir geteilt"),
        "nothingToSeeHere": MessageLookupByLibrary.simpleMessage(
            "Hier gibt es nichts zu sehen! 👀"),
        "notifications":
            MessageLookupByLibrary.simpleMessage("Benachrichtigungen"),
        "ok": MessageLookupByLibrary.simpleMessage("Ok"),
        "onDevice": MessageLookupByLibrary.simpleMessage("Auf dem Gerät"),
        "onEnte": MessageLookupByLibrary.simpleMessage(
            "Auf <branding>ente</branding>"),
        "oops": MessageLookupByLibrary.simpleMessage("Hoppla"),
        "oopsCouldNotSaveEdits": MessageLookupByLibrary.simpleMessage(
            "Hoppla, die Änderungen konnten nicht gespeichert werden"),
        "oopsSomethingWentWrong": MessageLookupByLibrary.simpleMessage(
            "Ups. Leider ist ein Fehler aufgetreten"),
        "openSettings":
            MessageLookupByLibrary.simpleMessage("Öffne Einstellungen"),
        "openTheItem": MessageLookupByLibrary.simpleMessage("• Element öffnen"),
        "openstreetmapContributors":
            MessageLookupByLibrary.simpleMessage("OpenStreetMap-Beitragende"),
        "optionalAsShortAsYouLike": MessageLookupByLibrary.simpleMessage(
            "Bei Bedarf auch so kurz wie Sie wollen..."),
        "orPickAnExistingOne": MessageLookupByLibrary.simpleMessage(
            "Oder eine Vorherige auswählen"),
        "password": MessageLookupByLibrary.simpleMessage("Passwort"),
        "passwordChangedSuccessfully": MessageLookupByLibrary.simpleMessage(
            "Passwort erfolgreich geändert"),
        "passwordLock": MessageLookupByLibrary.simpleMessage("Passwort Sperre"),
        "passwordStrength": m32,
        "passwordWarning": MessageLookupByLibrary.simpleMessage(
            "Wir speichern dieses Passwort nicht. Wenn du es vergisst, <underline>können wir deine Daten nicht entschlüsseln</underline>"),
        "paymentDetails":
            MessageLookupByLibrary.simpleMessage("Zahlungsdetails"),
        "paymentFailed":
            MessageLookupByLibrary.simpleMessage("Zahlung fehlgeschlagen"),
        "paymentFailedTalkToProvider": m33,
        "paymentFailedWithReason": m34,
        "pendingSync":
            MessageLookupByLibrary.simpleMessage("Synchronisation anstehend"),
        "peopleUsingYourCode": MessageLookupByLibrary.simpleMessage(
            "Leute, die deinen Code verwenden"),
        "permDeleteWarning": MessageLookupByLibrary.simpleMessage(
            "Alle Elemente im Papierkorb werden dauerhaft gelöscht\n\nDiese Aktion kann nicht rückgängig gemacht werden"),
        "permanentlyDelete":
            MessageLookupByLibrary.simpleMessage("Dauerhaft löschen"),
        "permanentlyDeleteFromDevice": MessageLookupByLibrary.simpleMessage(
            "Endgültig vom Gerät löschen?"),
        "photoGridSize":
            MessageLookupByLibrary.simpleMessage("Fotorastergröße"),
        "photoSmallCase": MessageLookupByLibrary.simpleMessage("Foto"),
        "photosAddedByYouWillBeRemovedFromTheAlbum":
            MessageLookupByLibrary.simpleMessage(
                "Von dir hinzugefügte Fotos werden vom Album entfernt"),
        "pickCenterPoint":
            MessageLookupByLibrary.simpleMessage("Mittelpunkt auswählen"),
        "pinAlbum": MessageLookupByLibrary.simpleMessage("Album anheften"),
        "playStoreFreeTrialValidTill": m35,
        "playstoreSubscription":
            MessageLookupByLibrary.simpleMessage("PlayStore Abo"),
        "pleaseContactSupportAndWeWillBeHappyToHelp":
            MessageLookupByLibrary.simpleMessage(
                "Bitte kontaktieren Sie uns über support@ente.io wo wir Ihnen gerne weiterhelfen."),
        "pleaseContactSupportIfTheProblemPersists":
            MessageLookupByLibrary.simpleMessage(
                "Bitte wenden Sie sich an den Support, falls das Problem weiterhin besteht"),
        "pleaseEmailUsAt": m36,
        "pleaseGrantPermissions": MessageLookupByLibrary.simpleMessage(
            "Bitte erteile die nötigen Berechtigungen"),
        "pleaseLoginAgain":
            MessageLookupByLibrary.simpleMessage("Bitte logge dich erneut ein"),
        "pleaseSendTheLogsTo": m37,
        "pleaseTryAgain":
            MessageLookupByLibrary.simpleMessage("Bitte versuche es erneut"),
        "pleaseVerifyTheCodeYouHaveEntered":
            MessageLookupByLibrary.simpleMessage(
                "Bitte bestätigen Sie den eingegebenen Code"),
        "pleaseWait": MessageLookupByLibrary.simpleMessage("Bitte warten..."),
        "pleaseWaitDeletingAlbum": MessageLookupByLibrary.simpleMessage(
            "Bitte warten, Album wird gelöscht"),
        "pleaseWaitForSometimeBeforeRetrying":
            MessageLookupByLibrary.simpleMessage(
                "Bitte warte kurz, bevor du es erneut versuchst"),
        "preparingLogs": MessageLookupByLibrary.simpleMessage(
            "Protokolle werden vorbereitet..."),
        "preserveMore":
            MessageLookupByLibrary.simpleMessage("Mehr Daten sichern"),
        "pressAndHoldToPlayVideo": MessageLookupByLibrary.simpleMessage(
            "Gedrückt halten, um Video abzuspielen"),
        "pressAndHoldToPlayVideoDetailed": MessageLookupByLibrary.simpleMessage(
            "Drücke und halte aufs Foto gedrückt um Video abzuspielen"),
        "privacy": MessageLookupByLibrary.simpleMessage("Datenschutz"),
        "privacyPolicyTitle":
            MessageLookupByLibrary.simpleMessage("Datenschutzerklärung"),
        "privateBackups":
            MessageLookupByLibrary.simpleMessage("Private Sicherungen"),
        "privateSharing":
            MessageLookupByLibrary.simpleMessage("Privates Teilen"),
        "publicLinkCreated":
            MessageLookupByLibrary.simpleMessage("Öffentlicher Link erstellt"),
        "publicLinkEnabled":
            MessageLookupByLibrary.simpleMessage("Öffentlicher Link aktiviert"),
        "quickLinks": MessageLookupByLibrary.simpleMessage("Quick Links"),
        "radius": MessageLookupByLibrary.simpleMessage("Umkreis"),
        "raiseTicket": MessageLookupByLibrary.simpleMessage("Ticket erstellen"),
        "rateTheApp": MessageLookupByLibrary.simpleMessage("App bewerten"),
        "rateUs": MessageLookupByLibrary.simpleMessage("Bewerte uns"),
        "rateUsOnStore": m38,
>>>>>>> 6786cf1c
        "recover": MessageLookupByLibrary.simpleMessage("Wiederherstellen"),
        "recoverAccount":
            MessageLookupByLibrary.simpleMessage("Konto wiederherstellen"),
        "recoverButton":
            MessageLookupByLibrary.simpleMessage("Wiederherstellen"),
        "recoveryKey": MessageLookupByLibrary.simpleMessage(
            "Wiederherstellungs-Schlüssel"),
        "recoveryKeyCopiedToClipboard": MessageLookupByLibrary.simpleMessage(
            "Wiederherstellungs-Schlüssel in die Zwischenablage kopiert"),
        "recoveryKeyOnForgotPassword": MessageLookupByLibrary.simpleMessage(
            "Falls du dein Passwort vergisst, kannst du deine Daten allein mit diesem Schlüssel wiederherstellen."),
        "recoveryKeySaveDescription": MessageLookupByLibrary.simpleMessage(
            "Wir speichern diesen Schlüssel nicht. Bitte speichere diese Schlüssel aus 24 Wörtern an einem sicheren Ort."),
<<<<<<< HEAD
        "recoveryKeyVerified": MessageLookupByLibrary.simpleMessage(
            "Wiederherstellungs-Schlüssel überprüft"),
=======
        "recoveryKeySuccessBody": MessageLookupByLibrary.simpleMessage(
            "Sehr gut! Ihr Wiederherstellungsschlüssel ist gültig. Vielen Dank für die Verifizierung.\n\nBitte vergessen Sie nicht eine Kopie Ihres Wiederherstellungsschlüssels sicher aufzubewahren."),
        "recoveryKeyVerified": MessageLookupByLibrary.simpleMessage(
            "Wiederherstellungs-Schlüssel überprüft"),
        "recoveryKeyVerifyReason": MessageLookupByLibrary.simpleMessage(
            "Ihr Wiederherstellungsschlüssel ist die einzige Möglichkeit Ihre Fotos wieder herzustellen, sollten Sie Ihr Passwort vergessen haben. Sie können diesen unter \"Einstellungen\" und dann \"Konto\" wieder finden.\n\nBitte geben Sie unten Ihren Wiederherstellungsschlüssel ein um sicher zu stellen, dass Sie ihn korrekt hinterlegt haben."),
>>>>>>> 6786cf1c
        "recoverySuccessful": MessageLookupByLibrary.simpleMessage(
            "Wiederherstellung erfolgreich!"),
        "recreatePasswordBody": MessageLookupByLibrary.simpleMessage(
            "Das aktuelle Gerät ist nicht leistungsfähig genug, um dein Passwort zu verifizieren, aber wir können es neu erstellen, damit es auf allen Geräten funktioniert.\n\nBitte melde dich mit deinem Wiederherstellungs-Schlüssel an und erstelle dein Passwort neu (Wenn du willst, kannst du dasselbe erneut verwenden)."),
        "recreatePasswordTitle":
            MessageLookupByLibrary.simpleMessage("Passwort wiederherstellen"),
<<<<<<< HEAD
        "referralStep1": MessageLookupByLibrary.simpleMessage(
            "1. Gib diesen Code an deine Freunde"),
        "referralStep2": MessageLookupByLibrary.simpleMessage(
            "2. Sie schließen einen bezahlten Tarif ab"),
        "referralStep3": m4,
        "referralsAreCurrentlyPaused": MessageLookupByLibrary.simpleMessage(
            "Einlösungen sind derzeit pausiert"),
        "resendEmail":
            MessageLookupByLibrary.simpleMessage("E-Mail erneut senden"),
        "resetPasswordTitle":
            MessageLookupByLibrary.simpleMessage("Passwort zurücksetzen"),
=======
        "reddit": MessageLookupByLibrary.simpleMessage("Reddit"),
        "referFriendsAnd2xYourPlan": MessageLookupByLibrary.simpleMessage(
            "Begeistere Freunde für uns und verdopple deinen Speicher"),
        "referralStep1": MessageLookupByLibrary.simpleMessage(
            "1. Gib diesen Code an deine Freunde"),
        "referralStep2": MessageLookupByLibrary.simpleMessage(
            "2. Sie schließen ein bezahltes Abo ab"),
        "referralStep3": m39,
        "referrals": MessageLookupByLibrary.simpleMessage("Weiterempfehlungen"),
        "referralsAreCurrentlyPaused": MessageLookupByLibrary.simpleMessage(
            "Einlösungen sind derzeit pausiert"),
        "remindToEmptyDeviceTrash": MessageLookupByLibrary.simpleMessage(
            "Lösche auch Dateien aus \"Kürzlich gelöscht\" unter \"Einstellungen\" -> \"Speicher\" um freien Speicher zu erhalten"),
        "remindToEmptyEnteTrash": MessageLookupByLibrary.simpleMessage(
            "Leere auch deinen \"Papierkorb\", um freien Platz zu erhalten"),
        "remoteImages": MessageLookupByLibrary.simpleMessage(
            "Grafiken aus externen Quellen"),
        "remoteThumbnails": MessageLookupByLibrary.simpleMessage(
            "Vorschaubilder aus externen Quellen"),
        "remoteVideos":
            MessageLookupByLibrary.simpleMessage("Videos aus externen Quellen"),
        "remove": MessageLookupByLibrary.simpleMessage("Entfernen"),
        "removeDuplicates":
            MessageLookupByLibrary.simpleMessage("Duplikate entfernen"),
        "removeFromAlbum":
            MessageLookupByLibrary.simpleMessage("Aus Album entfernen"),
        "removeFromAlbumTitle":
            MessageLookupByLibrary.simpleMessage("Aus Album entfernen?"),
        "removeFromFavorite":
            MessageLookupByLibrary.simpleMessage("Aus Favoriten entfernen"),
        "removeLink": MessageLookupByLibrary.simpleMessage("Link entfernen"),
        "removeParticipant":
            MessageLookupByLibrary.simpleMessage("Teilnehmer entfernen"),
        "removeParticipantBody": m40,
        "removePublicLink":
            MessageLookupByLibrary.simpleMessage("Öffentlichen Link entfernen"),
        "removeShareItemsWarning": MessageLookupByLibrary.simpleMessage(
            "Einige der Elemente, die du entfernst, wurden von anderen Nutzern hinzugefügt und du wirst den Zugriff auf sie verlieren"),
        "removeWithQuestionMark":
            MessageLookupByLibrary.simpleMessage("Entfernen?"),
        "removingFromFavorites": MessageLookupByLibrary.simpleMessage(
            "Wird aus Favoriten entfernt..."),
        "rename": MessageLookupByLibrary.simpleMessage("Umbenennen"),
        "renameAlbum": MessageLookupByLibrary.simpleMessage("Album umbenennen"),
        "renameFile": MessageLookupByLibrary.simpleMessage("Datei umbenennen"),
        "renewSubscription":
            MessageLookupByLibrary.simpleMessage("Abonnement erneuern"),
        "renewsOn": m41,
        "reportABug": MessageLookupByLibrary.simpleMessage("Fehler melden"),
        "reportBug": MessageLookupByLibrary.simpleMessage("Fehler melden"),
        "resendEmail":
            MessageLookupByLibrary.simpleMessage("E-Mail erneut senden"),
        "resetIgnoredFiles": MessageLookupByLibrary.simpleMessage(
            "Ignorierte Dateien zurücksetzen"),
        "resetPasswordTitle":
            MessageLookupByLibrary.simpleMessage("Passwort zurücksetzen"),
        "resetToDefault":
            MessageLookupByLibrary.simpleMessage("Standardwerte zurücksetzen"),
        "restore": MessageLookupByLibrary.simpleMessage("Wiederherstellen"),
        "restoreToAlbum":
            MessageLookupByLibrary.simpleMessage("Album wiederherstellen"),
        "restoringFiles": MessageLookupByLibrary.simpleMessage(
            "Dateien werden wiederhergestellt..."),
        "retry": MessageLookupByLibrary.simpleMessage("Erneut versuchen"),
        "reviewDeduplicateItems": MessageLookupByLibrary.simpleMessage(
            "Bitte überprüfe und lösche die Elemente, die du für Duplikate hältst."),
        "rotateLeft": MessageLookupByLibrary.simpleMessage("Nach links drehen"),
        "rotateRight":
            MessageLookupByLibrary.simpleMessage("Nach rechts drehen"),
        "safelyStored": MessageLookupByLibrary.simpleMessage("Gesichert"),
        "save": MessageLookupByLibrary.simpleMessage("Speichern"),
        "saveCollage":
            MessageLookupByLibrary.simpleMessage("Collage speichern"),
        "saveCopy": MessageLookupByLibrary.simpleMessage("Kopie speichern"),
>>>>>>> 6786cf1c
        "saveKey": MessageLookupByLibrary.simpleMessage("Schlüssel speichern"),
        "saveYourRecoveryKeyIfYouHaventAlready":
            MessageLookupByLibrary.simpleMessage(
                "Sichere deinen Wiederherstellungs-Schlüssel, falls noch nicht geschehen"),
<<<<<<< HEAD
=======
        "saving": MessageLookupByLibrary.simpleMessage("Speichern..."),
>>>>>>> 6786cf1c
        "scanCode": MessageLookupByLibrary.simpleMessage("Code scannen"),
        "scanThisBarcodeWithnyourAuthenticatorApp":
            MessageLookupByLibrary.simpleMessage(
                "Scanne diesen Code mit \ndeiner Authentifizierungs-App"),
<<<<<<< HEAD
        "selectReason": MessageLookupByLibrary.simpleMessage("Grund auswählen"),
        "sendEmail": MessageLookupByLibrary.simpleMessage("E-Mail senden"),
        "sendInvite": MessageLookupByLibrary.simpleMessage("Einladung senden"),
        "sendLink": MessageLookupByLibrary.simpleMessage("Link senden"),
        "setPasswordTitle":
            MessageLookupByLibrary.simpleMessage("Passwort festlegen"),
        "setupComplete":
            MessageLookupByLibrary.simpleMessage("Einrichtung abgeschlossen"),
        "shareALink": MessageLookupByLibrary.simpleMessage("Einen Link teilen"),
        "shareMyVerificationID": m5,
        "shareTextConfirmOthersVerificationID": m6,
        "shareTextRecommendUsingEnte": MessageLookupByLibrary.simpleMessage(
            "Lade ente herunter, damit wir einfach Fotos und Videos in höchster Qualität teilen können\n\nhttps://ente.io/#download"),
        "shareTextReferralCode": m7,
        "shareWithNonenteUsers": MessageLookupByLibrary.simpleMessage(
            "Mit Nicht-Ente-Benutzern teilen"),
        "shareWithPeopleSectionTitle": m8,
        "sharedAlbumSectionDescription": MessageLookupByLibrary.simpleMessage(
            "Erstelle gemeinsame Alben mit anderen ente Benutzern, einschließlich solchen im kostenlosen Tarif."),
        "signUpTerms": MessageLookupByLibrary.simpleMessage(
            "Ich stimme den <u-terms>Nutzungsbedingungen</u-terms> und der <u-policy>Datenschutzerklärung</u-policy> zu"),
=======
        "searchByAlbumNameHint":
            MessageLookupByLibrary.simpleMessage("Name des Albums"),
        "searchByExamples": MessageLookupByLibrary.simpleMessage(
            "• Albumnamen (z.B. \"Kamera\")\n• Dateitypen (z.B. \"Videos\", \".gif\")\n• Jahre und Monate (z.B. \"2022\", \"Januar\")\n• Feiertage (z.B. \"Weihnachten\")\n• Fotobeschreibungen (z.B. \"#fun\")"),
        "searchHintText": MessageLookupByLibrary.simpleMessage(
            "Alben, Monate, Tage, Jahre, ..."),
        "security": MessageLookupByLibrary.simpleMessage("Sicherheit"),
        "selectAlbum": MessageLookupByLibrary.simpleMessage("Album auswählen"),
        "selectAll": MessageLookupByLibrary.simpleMessage("Alle markieren"),
        "selectFoldersForBackup": MessageLookupByLibrary.simpleMessage(
            "Ordner für Sicherung auswählen"),
        "selectItemsToAdd": MessageLookupByLibrary.simpleMessage(
            "Elemente zum Hinzufügen auswählen"),
        "selectLanguage":
            MessageLookupByLibrary.simpleMessage("Sprache auswählen"),
        "selectMorePhotos":
            MessageLookupByLibrary.simpleMessage("Mehr Fotos auswählen"),
        "selectReason": MessageLookupByLibrary.simpleMessage("Grund auswählen"),
        "selectYourPlan":
            MessageLookupByLibrary.simpleMessage("Wähle dein Abo aus"),
        "selectedFilesAreNotOnEnte": MessageLookupByLibrary.simpleMessage(
            "Ausgewählte Dateien sind nicht auf ente"),
        "selectedFoldersWillBeEncryptedAndBackedUp":
            MessageLookupByLibrary.simpleMessage(
                "Ausgewählte Ordner werden verschlüsselt und gesichert"),
        "selectedItemsWillBeDeletedFromAllAlbumsAndMoved":
            MessageLookupByLibrary.simpleMessage(
                "Ausgewählte Elemente werden aus allen Alben gelöscht und in den Papierkorb verschoben."),
        "selectedPhotos": m42,
        "selectedPhotosWithYours": m43,
        "send": MessageLookupByLibrary.simpleMessage("Absenden"),
        "sendEmail": MessageLookupByLibrary.simpleMessage("E-Mail senden"),
        "sendInvite": MessageLookupByLibrary.simpleMessage("Einladung senden"),
        "sendLink": MessageLookupByLibrary.simpleMessage("Link senden"),
        "sessionExpired":
            MessageLookupByLibrary.simpleMessage("Sitzung abgelaufen"),
        "setAPassword": MessageLookupByLibrary.simpleMessage("Passwort setzen"),
        "setAs": MessageLookupByLibrary.simpleMessage("Festlegen als"),
        "setCover": MessageLookupByLibrary.simpleMessage("Titelbild festlegen"),
        "setLabel": MessageLookupByLibrary.simpleMessage("Festlegen"),
        "setPasswordTitle":
            MessageLookupByLibrary.simpleMessage("Passwort festlegen"),
        "setRadius": MessageLookupByLibrary.simpleMessage("Radius festlegen"),
        "setupComplete":
            MessageLookupByLibrary.simpleMessage("Einrichtung abgeschlossen"),
        "share": MessageLookupByLibrary.simpleMessage("Teilen"),
        "shareALink": MessageLookupByLibrary.simpleMessage("Einen Link teilen"),
        "shareAlbumHint": MessageLookupByLibrary.simpleMessage(
            "Öffne ein Album und tippe auf den Teilen-Button oben rechts, um zu teilen."),
        "shareAnAlbumNow":
            MessageLookupByLibrary.simpleMessage("Teile jetzt ein Album"),
        "shareLink": MessageLookupByLibrary.simpleMessage("Link teilen"),
        "shareMyVerificationID": m44,
        "shareOnlyWithThePeopleYouWant": MessageLookupByLibrary.simpleMessage(
            "Teile mit ausgewählten Personen"),
        "shareTextConfirmOthersVerificationID": m45,
        "shareTextRecommendUsingEnte": MessageLookupByLibrary.simpleMessage(
            "Lade ente herunter, damit wir einfach Fotos und Videos in höchster Qualität teilen können\n\nhttps://ente.io"),
        "shareTextReferralCode": m46,
        "shareWithNonenteUsers": MessageLookupByLibrary.simpleMessage(
            "Mit Nicht-Ente-Benutzern teilen"),
        "shareWithPeopleSectionTitle": m47,
        "shareYourFirstAlbum":
            MessageLookupByLibrary.simpleMessage("Teile dein erstes Album"),
        "sharedAlbumSectionDescription": MessageLookupByLibrary.simpleMessage(
            "Erstelle gemeinsame Alben mit anderen ente Benutzern, einschließlich solchen im kostenlosen Tarif."),
        "sharedByMe": MessageLookupByLibrary.simpleMessage("Von mir geteilt"),
        "sharedByYou": MessageLookupByLibrary.simpleMessage("Von dir geteilt"),
        "sharedPhotoNotifications":
            MessageLookupByLibrary.simpleMessage("Neue geteilte Fotos"),
        "sharedPhotoNotificationsExplanation": MessageLookupByLibrary.simpleMessage(
            "Erhalte Benachrichtigungen, wenn jemand ein Foto zu einem gemeinsam genutzten Album hinzufügt, dem du angehörst"),
        "sharedWith": m48,
        "sharedWithMe": MessageLookupByLibrary.simpleMessage("Mit mir geteilt"),
        "sharedWithYou":
            MessageLookupByLibrary.simpleMessage("Mit dir geteilt"),
        "sharing": MessageLookupByLibrary.simpleMessage("Teilt..."),
        "showMemories":
            MessageLookupByLibrary.simpleMessage("Erinnerungen anschauen"),
        "signUpTerms": MessageLookupByLibrary.simpleMessage(
            "Ich stimme den <u-terms>Nutzungsbedingungen</u-terms> und der <u-policy>Datenschutzerklärung</u-policy> zu"),
        "singleFileDeleteFromDevice": m49,
        "singleFileDeleteHighlight": MessageLookupByLibrary.simpleMessage(
            "Es wird aus allen Alben gelöscht."),
        "singleFileInBothLocalAndRemote": m50,
        "singleFileInRemoteOnly": m51,
        "skip": MessageLookupByLibrary.simpleMessage("Überspringen"),
        "social": MessageLookupByLibrary.simpleMessage("Social Media"),
        "someItemsAreInBothEnteAndYourDevice":
            MessageLookupByLibrary.simpleMessage(
                "Einige Elemente sind sowohl auf ente als auch auf Ihrem Gerät."),
        "someOfTheFilesYouAreTryingToDeleteAre":
            MessageLookupByLibrary.simpleMessage(
                "Einige der Dateien, die Sie löschen möchten, sind nur auf Ihrem Gerät verfügbar und können nicht wiederhergestellt werden, wenn sie gelöscht wurden"),
>>>>>>> 6786cf1c
        "someoneSharingAlbumsWithYouShouldSeeTheSameId":
            MessageLookupByLibrary.simpleMessage(
                "Jemand, der Alben mit dir teilt, sollte die gleiche ID auf seinem Gerät sehen."),
        "somethingWentWrong":
            MessageLookupByLibrary.simpleMessage("Irgendetwas ging schief"),
        "somethingWentWrongPleaseTryAgain":
            MessageLookupByLibrary.simpleMessage(
                "Ein Fehler ist aufgetreten, bitte versuche es erneut"),
        "sorry": MessageLookupByLibrary.simpleMessage("Entschuldigung"),
<<<<<<< HEAD
        "sorryWeCouldNotGenerateSecureKeysOnThisDevicennplease":
            MessageLookupByLibrary.simpleMessage(
                "Es tut uns leid, wir konnten keine sicheren Schlüssel auf diesem Gerät generieren.\n\nBitte starte die Registrierung auf einem anderen Gerät."),
        "storageInGB": m9,
        "strongStrength": MessageLookupByLibrary.simpleMessage("Stark"),
=======
        "sorryCouldNotAddToFavorites": MessageLookupByLibrary.simpleMessage(
            "Konnte leider nicht zu den Favoriten hinzugefügt werden!"),
        "sorryCouldNotRemoveFromFavorites":
            MessageLookupByLibrary.simpleMessage(
                "Konnte leider nicht aus den Favoriten entfernt werden!"),
        "sorryTheCodeYouveEnteredIsIncorrect":
            MessageLookupByLibrary.simpleMessage(
                "Leider ist der eingegebene Code falsch"),
        "sorryWeCouldNotGenerateSecureKeysOnThisDevicennplease":
            MessageLookupByLibrary.simpleMessage(
                "Es tut uns leid, wir konnten keine sicheren Schlüssel auf diesem Gerät generieren.\n\nBitte starte die Registrierung auf einem anderen Gerät."),
        "sortAlbumsBy": MessageLookupByLibrary.simpleMessage("Sortieren nach"),
        "sortNewestFirst":
            MessageLookupByLibrary.simpleMessage("Neueste zuerst"),
        "sortOldestFirst":
            MessageLookupByLibrary.simpleMessage("Älteste zuerst"),
        "sparkleSuccess":
            MessageLookupByLibrary.simpleMessage("✨ Abgeschlossen"),
        "startBackup":
            MessageLookupByLibrary.simpleMessage("Sicherung starten"),
        "storage": MessageLookupByLibrary.simpleMessage("Speicherplatz"),
        "storageBreakupFamily": MessageLookupByLibrary.simpleMessage("Familie"),
        "storageBreakupYou": MessageLookupByLibrary.simpleMessage("Sie"),
        "storageInGB": m52,
        "storageLimitExceeded": MessageLookupByLibrary.simpleMessage(
            "Speichergrenze überschritten"),
        "storageUsageInfo": m53,
        "strongStrength": MessageLookupByLibrary.simpleMessage("Stark"),
        "subAlreadyLinkedErrMessage": m54,
        "subWillBeCancelledOn": m55,
        "subscribe": MessageLookupByLibrary.simpleMessage("Abonnieren"),
        "subscribeToEnableSharing": MessageLookupByLibrary.simpleMessage(
            "Sieht aus, als sei dein Abonnement abgelaufen. Bitte abonniere, um das Teilen zu aktivieren."),
        "subscription": MessageLookupByLibrary.simpleMessage("Abonnement"),
        "success": MessageLookupByLibrary.simpleMessage("Abgeschlossen"),
        "successfullyArchived":
            MessageLookupByLibrary.simpleMessage("Erfolgreich archiviert"),
        "successfullyHid":
            MessageLookupByLibrary.simpleMessage("Erfolgreich versteckt"),
        "successfullyUnarchived":
            MessageLookupByLibrary.simpleMessage("Erfolgreich dearchiviert"),
        "successfullyUnhid":
            MessageLookupByLibrary.simpleMessage("Erfolgreich eingeblendet"),
        "suggestFeatures":
            MessageLookupByLibrary.simpleMessage("Verbesserung vorschlagen"),
        "support": MessageLookupByLibrary.simpleMessage("Support"),
        "syncProgress": m56,
        "syncStopped":
            MessageLookupByLibrary.simpleMessage("Synchronisierung angehalten"),
        "syncing": MessageLookupByLibrary.simpleMessage("Synchronisiere …"),
        "systemTheme": MessageLookupByLibrary.simpleMessage("System"),
>>>>>>> 6786cf1c
        "tapToCopy":
            MessageLookupByLibrary.simpleMessage("zum Kopieren antippen"),
        "tapToEnterCode": MessageLookupByLibrary.simpleMessage(
            "Antippen, um den Code einzugeben"),
<<<<<<< HEAD
        "terminate": MessageLookupByLibrary.simpleMessage("Beenden"),
        "terminateSession":
            MessageLookupByLibrary.simpleMessage("Sitzungen beenden?"),
        "termsOfServicesTitle":
            MessageLookupByLibrary.simpleMessage("Nutzungsbedingungen"),
        "theyAlsoGetXGb": m10,
        "thisCanBeUsedToRecoverYourAccountIfYou":
            MessageLookupByLibrary.simpleMessage(
                "Dies kann verwendet werden, um dein Konto wiederherzustellen, wenn du deinen zweiten Faktor verlierst"),
        "thisDevice": MessageLookupByLibrary.simpleMessage("Dieses Gerät"),
        "thisIsPersonVerificationId": m11,
=======
        "tempErrorContactSupportIfPersists": MessageLookupByLibrary.simpleMessage(
            "Etwas ist schiefgelaufen. Bitte versuche es später noch einmal. Sollte der Fehler weiter bestehen, kontaktiere unser Supportteam."),
        "terminate": MessageLookupByLibrary.simpleMessage("Beenden"),
        "terminateSession":
            MessageLookupByLibrary.simpleMessage("Sitzungen beenden?"),
        "terms": MessageLookupByLibrary.simpleMessage("Nutzungsbedingungen"),
        "termsOfServicesTitle":
            MessageLookupByLibrary.simpleMessage("Nutzungsbedingungen"),
        "thankYou": MessageLookupByLibrary.simpleMessage("Vielen Dank"),
        "thankYouForSubscribing":
            MessageLookupByLibrary.simpleMessage("Danke fürs Abonnieren!"),
        "theDownloadCouldNotBeCompleted": MessageLookupByLibrary.simpleMessage(
            "Der Download konnte nicht abgeschlossen werden"),
        "theRecoveryKeyYouEnteredIsIncorrect":
            MessageLookupByLibrary.simpleMessage(
                "Der eingegebene Schlüssel ist ungültig"),
        "theme": MessageLookupByLibrary.simpleMessage("Theme"),
        "theseItemsWillBeDeletedFromYourDevice":
            MessageLookupByLibrary.simpleMessage(
                "Diese Elemente werden von deinem Gerät gelöscht."),
        "theyAlsoGetXGb": m57,
        "theyWillBeDeletedFromAllAlbums": MessageLookupByLibrary.simpleMessage(
            "Sie werden aus allen Alben gelöscht."),
        "thisActionCannotBeUndone": MessageLookupByLibrary.simpleMessage(
            "Diese Aktion kann nicht rückgängig gemacht werden"),
        "thisAlbumAlreadyHDACollaborativeLink":
            MessageLookupByLibrary.simpleMessage(
                "Dieses Album hat bereits einen kollaborativen Link"),
        "thisCanBeUsedToRecoverYourAccountIfYou":
            MessageLookupByLibrary.simpleMessage(
                "Dies kann verwendet werden, um dein Konto wiederherzustellen, wenn du deinen zweiten Faktor (2FA) verlierst"),
        "thisDevice": MessageLookupByLibrary.simpleMessage("Dieses Gerät"),
        "thisEmailIsAlreadyInUse": MessageLookupByLibrary.simpleMessage(
            "Diese E-Mail-Adresse wird bereits verwendet"),
        "thisImageHasNoExifData": MessageLookupByLibrary.simpleMessage(
            "Dieses Bild hat keine Exif-Daten"),
        "thisIsPersonVerificationId": m58,
>>>>>>> 6786cf1c
        "thisIsYourVerificationId": MessageLookupByLibrary.simpleMessage(
            "Dies ist deine Verifizierungs-ID"),
        "thisWillLogYouOutOfTheFollowingDevice":
            MessageLookupByLibrary.simpleMessage(
                "Dadurch wirst du von folgendem Gerät abgemeldet:"),
        "thisWillLogYouOutOfThisDevice": MessageLookupByLibrary.simpleMessage(
            "Dadurch wirst du von diesem Gerät abgemeldet!"),
<<<<<<< HEAD
        "twofactorAuthenticationPageTitle":
            MessageLookupByLibrary.simpleMessage(
                "Zwei-Faktor-Authentifizierung"),
        "twofactorSetup": MessageLookupByLibrary.simpleMessage(
            "Zweiten Faktor (2FA) einrichten"),
        "useRecoveryKey": MessageLookupByLibrary.simpleMessage(
            "Wiederherstellungs-Schlüssel verwenden"),
=======
        "time": MessageLookupByLibrary.simpleMessage("Zeit"),
        "toHideAPhotoOrVideo":
            MessageLookupByLibrary.simpleMessage("Foto oder Video verstecken"),
        "toResetVerifyEmail": MessageLookupByLibrary.simpleMessage(
            "Um Ihr Passwort zurückzusetzen, verifizieren Sie bitte zuerst Ihre E-Mail Adresse."),
        "todaysLogs":
            MessageLookupByLibrary.simpleMessage("Heutiges Protokoll"),
        "total": MessageLookupByLibrary.simpleMessage("Gesamt"),
        "totalSize": MessageLookupByLibrary.simpleMessage("Gesamtgröße"),
        "trash": MessageLookupByLibrary.simpleMessage("Papierkorb"),
        "trashDaysLeft": m59,
        "tryAgain": MessageLookupByLibrary.simpleMessage("Erneut versuchen"),
        "turnOnBackupForAutoUpload": MessageLookupByLibrary.simpleMessage(
            "Aktiviere die Sicherung, um automatisch neu hinzugefügte Dateien dieses Ordners auf ente hochzuladen."),
        "twitter": MessageLookupByLibrary.simpleMessage("Twitter"),
        "twoMonthsFreeOnYearlyPlans": MessageLookupByLibrary.simpleMessage(
            "2 Monate kostenlos beim jährlichen Bezahlen"),
        "twofactor": MessageLookupByLibrary.simpleMessage("Zwei-Faktor"),
        "twofactorAuthenticationHasBeenDisabled":
            MessageLookupByLibrary.simpleMessage(
                "Zwei-Faktor-Authentifizierung (2FA) wurde deaktiviert"),
        "twofactorAuthenticationPageTitle":
            MessageLookupByLibrary.simpleMessage(
                "Zwei-Faktor-Authentifizierung"),
        "twofactorAuthenticationSuccessfullyReset":
            MessageLookupByLibrary.simpleMessage(
                "Zwei-Faktor-Authentifizierung (2FA) erfolgreich zurückgesetzt"),
        "twofactorSetup": MessageLookupByLibrary.simpleMessage(
            "Zweiten Faktor (2FA) einrichten"),
        "unarchive": MessageLookupByLibrary.simpleMessage("Dearchivieren"),
        "unarchiveAlbum":
            MessageLookupByLibrary.simpleMessage("Album dearchivieren"),
        "unarchiving": MessageLookupByLibrary.simpleMessage("Dearchiviere …"),
        "uncategorized":
            MessageLookupByLibrary.simpleMessage("Unkategorisiert"),
        "unhide": MessageLookupByLibrary.simpleMessage("Einblenden"),
        "unhideToAlbum":
            MessageLookupByLibrary.simpleMessage("Im Album anzeigen"),
        "unhiding": MessageLookupByLibrary.simpleMessage("Einblenden..."),
        "unhidingFilesToAlbum":
            MessageLookupByLibrary.simpleMessage("Dateien im Album anzeigen"),
        "unlock": MessageLookupByLibrary.simpleMessage("Jetzt freischalten"),
        "unpinAlbum": MessageLookupByLibrary.simpleMessage("Album lösen"),
        "unselectAll": MessageLookupByLibrary.simpleMessage("Alle demarkieren"),
        "update": MessageLookupByLibrary.simpleMessage("Updaten"),
        "updateAvailable":
            MessageLookupByLibrary.simpleMessage("Update verfügbar"),
        "updatingFolderSelection": MessageLookupByLibrary.simpleMessage(
            "Ordnerauswahl wird aktualisiert..."),
        "upgrade": MessageLookupByLibrary.simpleMessage("Upgrade"),
        "uploadingFilesToAlbum": MessageLookupByLibrary.simpleMessage(
            "Dateien werden ins Album hochgeladen..."),
        "usableReferralStorageInfo": MessageLookupByLibrary.simpleMessage(
            "Der verwendbare Speicherplatz ist von deinem aktuellen Abonnement eingeschränkt. Überschüssiger, beanspruchter Speicherplatz wird automatisch verwendbar werden, wenn du ein höheres Abonnement buchst."),
        "usePublicLinksForPeopleNotOnEnte":
            MessageLookupByLibrary.simpleMessage(
                "Nutze öffentliche Links für Personen ohne ente.io Konto"),
        "useRecoveryKey": MessageLookupByLibrary.simpleMessage(
            "Wiederherstellungs-Schlüssel verwenden"),
        "useSelectedPhoto":
            MessageLookupByLibrary.simpleMessage("Ausgewähltes Foto verwenden"),
        "usedSpace":
            MessageLookupByLibrary.simpleMessage("Belegter Speicherplatz"),
        "verificationFailedPleaseTryAgain":
            MessageLookupByLibrary.simpleMessage(
                "Verifizierung fehlgeschlagen, bitte versuchen Sie es erneut"),
>>>>>>> 6786cf1c
        "verificationId":
            MessageLookupByLibrary.simpleMessage("Verifizierungs-ID"),
        "verify": MessageLookupByLibrary.simpleMessage("Überprüfen"),
        "verifyEmail":
            MessageLookupByLibrary.simpleMessage("E-Mail-Adresse verifizieren"),
<<<<<<< HEAD
        "verifyEmailID": m12,
        "verifyPassword":
            MessageLookupByLibrary.simpleMessage("Passwort überprüfen"),
        "verifyingRecoveryKey": MessageLookupByLibrary.simpleMessage(
            "Wiederherstellungs-Schlüssel wird überprüft..."),
        "weakStrength": MessageLookupByLibrary.simpleMessage("Schwach"),
        "welcomeBack":
            MessageLookupByLibrary.simpleMessage("Willkommen zurück!"),
        "weveSentAMailTo": MessageLookupByLibrary.simpleMessage(
            "Wir haben eine E-Mail geschickt an"),
        "youCanAtMaxDoubleYourStorage": MessageLookupByLibrary.simpleMessage(
            "* Du kannst deinen Speicher maximal verdoppeln"),
        "yourAccountHasBeenDeleted": MessageLookupByLibrary.simpleMessage(
            "Dein Benutzerkonto wurde gelöscht")
=======
        "verifyEmailID": m60,
        "verifyIDLabel": MessageLookupByLibrary.simpleMessage("Überprüfen"),
        "verifyPassword":
            MessageLookupByLibrary.simpleMessage("Passwort überprüfen"),
        "verifying": MessageLookupByLibrary.simpleMessage("Verifiziere …"),
        "verifyingRecoveryKey": MessageLookupByLibrary.simpleMessage(
            "Wiederherstellungs-Schlüssel wird überprüft..."),
        "videoSmallCase": MessageLookupByLibrary.simpleMessage("Video"),
        "viewActiveSessions":
            MessageLookupByLibrary.simpleMessage("Aktive Sitzungen anzeigen"),
        "viewAll": MessageLookupByLibrary.simpleMessage("Alle anzeigen"),
        "viewAllExifData":
            MessageLookupByLibrary.simpleMessage("Alle Exif-Daten anzeigen"),
        "viewLogs": MessageLookupByLibrary.simpleMessage("Protokolle anzeigen"),
        "viewRecoveryKey": MessageLookupByLibrary.simpleMessage(
            "Wiederherstellungsschlüssel anzeigen"),
        "viewer": MessageLookupByLibrary.simpleMessage("Zuschauer"),
        "visitWebToManage": MessageLookupByLibrary.simpleMessage(
            "Bitte rufen Sie \"web.ente.io\" auf um ihr Abo zu verwalten"),
        "weAreOpenSource": MessageLookupByLibrary.simpleMessage(
            "Unser Quellcode ist offen einsehbar!"),
        "weDontSupportEditingPhotosAndAlbumsThatYouDont":
            MessageLookupByLibrary.simpleMessage(
                "Wir unterstützen keine Bearbeitung von Fotos und Alben, die du noch nicht besitzt"),
        "weHaveSendEmailTo": m61,
        "weakStrength": MessageLookupByLibrary.simpleMessage("Schwach"),
        "welcomeBack":
            MessageLookupByLibrary.simpleMessage("Willkommen zurück!"),
        "yearly": MessageLookupByLibrary.simpleMessage("Jährlich"),
        "yearsAgo": m62,
        "yes": MessageLookupByLibrary.simpleMessage("Ja"),
        "yesCancel": MessageLookupByLibrary.simpleMessage("Ja, kündigen"),
        "yesConvertToViewer": MessageLookupByLibrary.simpleMessage(
            "Ja, zu \"Beobachter\" ändern"),
        "yesDelete": MessageLookupByLibrary.simpleMessage("Ja, löschen"),
        "yesDiscardChanges":
            MessageLookupByLibrary.simpleMessage("Ja, Änderungen verwerfen"),
        "yesLogout": MessageLookupByLibrary.simpleMessage("Ja, ausloggen"),
        "yesRemove": MessageLookupByLibrary.simpleMessage("Ja, entfernen"),
        "yesRenew": MessageLookupByLibrary.simpleMessage("Ja, erneuern"),
        "you": MessageLookupByLibrary.simpleMessage("Sie"),
        "youAreOnAFamilyPlan":
            MessageLookupByLibrary.simpleMessage("Du bist im Familien-Tarif!"),
        "youAreOnTheLatestVersion": MessageLookupByLibrary.simpleMessage(
            "Sie sind auf der neuesten Version"),
        "youCanAtMaxDoubleYourStorage": MessageLookupByLibrary.simpleMessage(
            "* Du kannst deinen Speicher maximal verdoppeln"),
        "youCanManageYourLinksInTheShareTab":
            MessageLookupByLibrary.simpleMessage(
                "Sie können Ihre Links im \"Teilen\"-Tab verwalten."),
        "youCanTrySearchingForADifferentQuery":
            MessageLookupByLibrary.simpleMessage(
                "Sie können versuchen, nach einer anderen Abfrage suchen."),
        "youCannotDowngradeToThisPlan": MessageLookupByLibrary.simpleMessage(
            "Sie können nicht auf diesen Tarif wechseln"),
        "youCannotShareWithYourself": MessageLookupByLibrary.simpleMessage(
            "Du kannst nicht mit dir selbst teilen"),
        "youDontHaveAnyArchivedItems": MessageLookupByLibrary.simpleMessage(
            "Du hast keine archivierten Elemente."),
        "youHaveSuccessfullyFreedUp": m63,
        "yourAccountHasBeenDeleted": MessageLookupByLibrary.simpleMessage(
            "Dein Benutzerkonto wurde gelöscht"),
        "yourPlanWasSuccessfullyDowngraded":
            MessageLookupByLibrary.simpleMessage(
                "Ihr Tarif wurde erfolgreich heruntergestuft"),
        "yourPlanWasSuccessfullyUpgraded": MessageLookupByLibrary.simpleMessage(
            "Ihr Abo wurde erfolgreich aufgestuft"),
        "yourPurchaseWasSuccessful": MessageLookupByLibrary.simpleMessage(
            "Ihr Einkauf war erfolgreich!"),
        "yourStorageDetailsCouldNotBeFetched":
            MessageLookupByLibrary.simpleMessage(
                "Details zum Speicherplatz konnten nicht abgerufen werden"),
        "yourSubscriptionHasExpired": MessageLookupByLibrary.simpleMessage(
            "Dein Abonnement ist abgelaufen"),
        "yourSubscriptionWasUpdatedSuccessfully":
            MessageLookupByLibrary.simpleMessage(
                "Dein Abonnement wurde erfolgreich aktualisiert."),
        "yourVerificationCodeHasExpired": MessageLookupByLibrary.simpleMessage(
            "Ihr Bestätigungscode ist abgelaufen"),
        "youveNoDuplicateFilesThatCanBeCleared":
            MessageLookupByLibrary.simpleMessage(
                "Du hast keine Duplikate, die gelöscht werden können"),
        "youveNoFilesInThisAlbumThatCanBeDeleted":
            MessageLookupByLibrary.simpleMessage(
                "Du hast keine Dateien in diesem Album, die gelöscht werden können"),
        "zoomOutToSeePhotos": MessageLookupByLibrary.simpleMessage(
            "Verkleinern, um Fotos zu sehen")
>>>>>>> 6786cf1c
      };
}<|MERGE_RESOLUTION|>--- conflicted
+++ resolved
@@ -20,43 +20,6 @@
 class MessageLookup extends MessageLookupByLibrary {
   String get localeName => 'de';
 
-<<<<<<< HEAD
-  static String m0(supportEmail) =>
-      "Bitte sende eine E-Mail an ${supportEmail} von deiner registrierten E-Mail-Adresse";
-
-  static String m1(email) =>
-      "${email} hat kein Ente-Konto.\n\nSenden Sie eine Einladung, um Fotos zu teilen.";
-
-  static String m2(storageAmountInGB) =>
-      "${storageAmountInGB} GB jedes Mal, wenn sich jemand mit deinem Code für einen bezahlten Tarif anmeldet";
-
-  static String m3(passwordStrengthValue) =>
-      "Passwortstärke: ${passwordStrengthValue}";
-
-  static String m4(storageInGB) =>
-      "3. Ihr beide erhaltet ${storageInGB} GB* kostenlos";
-
-  static String m5(verificationID) =>
-      "Hier ist meine Verifizierungs-ID: ${verificationID} für ente.io.";
-
-  static String m6(verificationID) =>
-      "Hey, kannst du bestätigen, dass dies deine ente.io Verifizierungs-ID ist: ${verificationID}";
-
-  static String m7(referralCode, referralStorageInGB) =>
-      "ente Empfehlungs-Code: ${referralCode} \n\nEinlösen unter Einstellungen → Allgemein → Einladung, um ${referralStorageInGB} GB kostenlos zu erhalten, sobald Sie einen kostenpflichtigen Tarif abgeschlossen haben\n\nhttps://ente.io";
-
-  static String m8(numberOfPeople) =>
-      "${Intl.plural(numberOfPeople, zero: 'Teile mit bestimmten Personen', one: 'Teilen mit 1 Person', other: 'Teilen mit ${numberOfPeople} Personen')}";
-
-  static String m9(storageAmountInGB) => "${storageAmountInGB} GB";
-
-  static String m10(storageAmountInGB) =>
-      "Diese erhalten auch ${storageAmountInGB} GB";
-
-  static String m11(email) => "Dies ist ${email}s Verifizierungs-ID";
-
-  static String m12(email) => "Verifiziere ${email}";
-=======
   static String m0(count) =>
       "${Intl.plural(count, one: 'Element hinzufügen', other: 'Elemente hinzufügen')}";
 
@@ -93,7 +56,7 @@
       "Bitte kontaktieren Sie uns über support@ente.io, um Ihr ${provider} Abo zu verwalten.";
 
   static String m11(count) =>
-      "${Intl.plural(count, one: 'Lösche ${count} Element', other: 'Lösche ${count} Elemente')}";
+      "${Intl.plural(count, one: 'Lösche 1 Element', other: 'Lösche ${count} Elemente')}";
 
   static String m12(currentlyDeleting, totalCount) =>
       "Lösche ${currentlyDeleting} / ${totalCount}";
@@ -236,7 +199,6 @@
 
   static String m63(storageSaved) =>
       "Du hast ${storageSaved} erfolgreich freigegeben!";
->>>>>>> 6786cf1c
 
   final messages = _notInlinedMessages(_notInlinedMessages);
   static Map<String, Function> _notInlinedMessages(_) => <String, Function>{
@@ -251,22 +213,6 @@
             "Ich verstehe, dass ich meine Daten verlieren kann, wenn ich mein Passwort vergesse, da meine Daten <underline>Ende-zu-Ende-verschlüsselt</underline> sind."),
         "activeSessions":
             MessageLookupByLibrary.simpleMessage("Aktive Sitzungen"),
-<<<<<<< HEAD
-        "after1Month": MessageLookupByLibrary.simpleMessage("Nach 1 Monat"),
-        "after1Week": MessageLookupByLibrary.simpleMessage("Nach 1 Woche"),
-        "after1Year": MessageLookupByLibrary.simpleMessage("Nach 1 Jahr"),
-        "apply": MessageLookupByLibrary.simpleMessage("Anwenden"),
-        "applyCodeTitle": MessageLookupByLibrary.simpleMessage("Code nutzen"),
-        "askDeleteReason": MessageLookupByLibrary.simpleMessage(
-            "Was ist der Hauptgrund für die Löschung deines Kontos?"),
-        "cancel": MessageLookupByLibrary.simpleMessage("Abbrechen"),
-        "changeEmail":
-            MessageLookupByLibrary.simpleMessage("E-Mail-Adresse ändern"),
-        "changePasswordTitle":
-            MessageLookupByLibrary.simpleMessage("Passwort ändern"),
-        "checkInboxAndSpamFolder": MessageLookupByLibrary.simpleMessage(
-            "Bitte überprüfe deinen E-Mail-Posteingang (und Spam), um die Verifizierung abzuschließen"),
-=======
         "addANewEmail": MessageLookupByLibrary.simpleMessage(
             "Neue E-Mail-Adresse hinzufügen"),
         "addCollaborator":
@@ -441,13 +387,10 @@
         "checkInboxAndSpamFolder": MessageLookupByLibrary.simpleMessage(
             "Bitte überprüfe deinen E-Mail-Posteingang (und Spam), um die Verifizierung abzuschließen"),
         "checking": MessageLookupByLibrary.simpleMessage("Wird geprüft..."),
->>>>>>> 6786cf1c
         "claimFreeStorage":
             MessageLookupByLibrary.simpleMessage("Freien Speicher einlösen"),
         "claimMore": MessageLookupByLibrary.simpleMessage("Mehr einlösen!"),
         "claimed": MessageLookupByLibrary.simpleMessage("Eingelöst"),
-<<<<<<< HEAD
-=======
         "claimedStorageSoFar": m7,
         "clearCaches": MessageLookupByLibrary.simpleMessage("Cache löschen"),
         "click": MessageLookupByLibrary.simpleMessage("• Klick"),
@@ -458,24 +401,16 @@
             "Nach Aufnahmezeit gruppieren"),
         "clubByFileName":
             MessageLookupByLibrary.simpleMessage("Nach Dateiname gruppieren"),
->>>>>>> 6786cf1c
         "codeAppliedPageTitle":
             MessageLookupByLibrary.simpleMessage("Code eingelöst"),
         "codeCopiedToClipboard": MessageLookupByLibrary.simpleMessage(
             "Code in Zwischenablage kopiert"),
-<<<<<<< HEAD
-=======
         "codeUsedByYou":
             MessageLookupByLibrary.simpleMessage("Von dir benutzter Code"),
->>>>>>> 6786cf1c
         "collabLinkSectionDescription": MessageLookupByLibrary.simpleMessage(
             "Erstelle einen Link, um anderen zu ermöglichen, Fotos in deinem geteilten Album hinzuzufügen und zu sehen - ohne dass diese ein Konto von ente.io oder die App benötigen. Ideal, um Fotos von Events zu sammeln."),
         "collaborativeLink":
             MessageLookupByLibrary.simpleMessage("Gemeinschaftlicher Link"),
-<<<<<<< HEAD
-        "collectPhotos": MessageLookupByLibrary.simpleMessage("Fotos sammeln"),
-        "confirm": MessageLookupByLibrary.simpleMessage("Bestätigen"),
-=======
         "collaborativeLinkCreatedFor": m8,
         "collaborator": MessageLookupByLibrary.simpleMessage("Bearbeiter"),
         "collaboratorsCanAddPhotosAndVideosToTheSharedAlbum":
@@ -491,18 +426,12 @@
         "confirm": MessageLookupByLibrary.simpleMessage("Bestätigen"),
         "confirm2FADisable": MessageLookupByLibrary.simpleMessage(
             "Bist du sicher, dass du die Zwei-Faktor-Authentifizierung (2FA) deaktivieren willst?"),
->>>>>>> 6786cf1c
         "confirmAccountDeletion":
             MessageLookupByLibrary.simpleMessage("Kontolöschung bestätigen"),
         "confirmDeletePrompt": MessageLookupByLibrary.simpleMessage(
             "Ja, ich möchte dieses Konto und alle enthaltenen Daten endgültig und unwiderruflich löschen."),
         "confirmPassword":
             MessageLookupByLibrary.simpleMessage("Passwort wiederholen"),
-<<<<<<< HEAD
-        "contactSupport":
-            MessageLookupByLibrary.simpleMessage("Support kontaktieren"),
-        "continueLabel": MessageLookupByLibrary.simpleMessage("Weiter"),
-=======
         "confirmPlanChange":
             MessageLookupByLibrary.simpleMessage("Aboänderungen bestätigen"),
         "confirmRecoveryKey": MessageLookupByLibrary.simpleMessage(
@@ -520,26 +449,10 @@
             MessageLookupByLibrary.simpleMessage("Konvertiere zum Album"),
         "copyEmailAddress":
             MessageLookupByLibrary.simpleMessage("E-Mail-Adresse kopieren"),
->>>>>>> 6786cf1c
         "copyLink": MessageLookupByLibrary.simpleMessage("Link kopieren"),
         "copypasteThisCodentoYourAuthenticatorApp":
             MessageLookupByLibrary.simpleMessage(
                 "Kopiere diesen Code\nin deine Authentifizierungs-App"),
-<<<<<<< HEAD
-        "createAccount":
-            MessageLookupByLibrary.simpleMessage("Konto erstellen"),
-        "createNewAccount":
-            MessageLookupByLibrary.simpleMessage("Neues Konto erstellen"),
-        "createPublicLink":
-            MessageLookupByLibrary.simpleMessage("Öffentlichen Link erstellen"),
-        "decrypting":
-            MessageLookupByLibrary.simpleMessage("Wird entschlüsselt..."),
-        "deleteAccount": MessageLookupByLibrary.simpleMessage("Konto löschen"),
-        "deleteAccountFeedbackPrompt": MessageLookupByLibrary.simpleMessage(
-            "Wir bedauern sehr, dass Du Dein Konto löschen möchtest. Du würdest uns sehr helfen, wenn Du uns kurz einige Gründe hierfür nennen könntest."),
-        "deleteAccountPermanentlyButton": MessageLookupByLibrary.simpleMessage(
-            "Konto unwiderruflich löschen"),
-=======
         "couldNotBackUpTryLater": MessageLookupByLibrary.simpleMessage(
             "Deine Daten konnten nicht gesichert werden.\nWir versuchen es später erneut."),
         "couldNotFreeUpSpace": MessageLookupByLibrary.simpleMessage(
@@ -590,13 +503,10 @@
         "deleteAlbumsDialogBody": MessageLookupByLibrary.simpleMessage(
             "Damit werden alle leeren Alben gelöscht. Dies ist nützlich, wenn du das Durcheinander in deiner Albenliste verringern möchtest."),
         "deleteAll": MessageLookupByLibrary.simpleMessage("Alle löschen"),
->>>>>>> 6786cf1c
         "deleteConfirmDialogBody": MessageLookupByLibrary.simpleMessage(
             "Du bist dabei, dein Konto und alle gespeicherten Daten dauerhaft zu löschen.\nDiese Aktion ist unwiderrufbar."),
         "deleteEmailRequest": MessageLookupByLibrary.simpleMessage(
             "Bitte sende eine E-Mail an <warning>account-deletion@ente.io</warning> von Deiner bei uns hinterlegten E-Mail-Adresse."),
-<<<<<<< HEAD
-=======
         "deleteEmptyAlbums":
             MessageLookupByLibrary.simpleMessage("Leere Alben löschen"),
         "deleteEmptyAlbumsWithQuestionMark":
@@ -612,7 +522,6 @@
             MessageLookupByLibrary.simpleMessage("Standort löschen"),
         "deletePhotos": MessageLookupByLibrary.simpleMessage("Fotos löschen"),
         "deleteProgress": m12,
->>>>>>> 6786cf1c
         "deleteReason1": MessageLookupByLibrary.simpleMessage(
             "Es fehlt eine zentrale Funktion, die ich benötige"),
         "deleteReason2": MessageLookupByLibrary.simpleMessage(
@@ -623,26 +532,6 @@
             "Mein Grund ist nicht aufgeführt"),
         "deleteRequestSLAText": MessageLookupByLibrary.simpleMessage(
             "Deine Anfrage wird innerhalb von 72 Stunden bearbeitet."),
-<<<<<<< HEAD
-        "details": MessageLookupByLibrary.simpleMessage("Details"),
-        "doThisLater": MessageLookupByLibrary.simpleMessage("Später machen"),
-        "done": MessageLookupByLibrary.simpleMessage("Fertig"),
-        "dropSupportEmail": m0,
-        "email": MessageLookupByLibrary.simpleMessage("E-Mail"),
-        "emailNoEnteAccount": m1,
-        "encryption": MessageLookupByLibrary.simpleMessage("Verschlüsselung"),
-        "encryptionKeys":
-            MessageLookupByLibrary.simpleMessage("Verschlüsselungscode"),
-        "enterCode": MessageLookupByLibrary.simpleMessage("Code eingeben"),
-        "enterCodeDescription": MessageLookupByLibrary.simpleMessage(
-            "Gib den Code deines Freundes ein, damit sie beide kostenlosen Speicherplatz erhalten"),
-        "enterNewPasswordToEncrypt": MessageLookupByLibrary.simpleMessage(
-            "Gib ein neues Passwort ein, mit dem wir deine Daten verschlüsseln können"),
-        "enterPasswordToEncrypt": MessageLookupByLibrary.simpleMessage(
-            "Gib ein Passwort ein, mit dem wir deine Daten verschlüsseln können"),
-        "enterReferralCode":
-            MessageLookupByLibrary.simpleMessage("Gib den Einladungscode ein"),
-=======
         "deleteSharedAlbum":
             MessageLookupByLibrary.simpleMessage("Geteiltes Album löschen?"),
         "deleteSharedAlbumDialogBody": MessageLookupByLibrary.simpleMessage(
@@ -739,7 +628,6 @@
             "Gib ein Passwort ein, mit dem wir deine Daten verschlüsseln können"),
         "enterReferralCode": MessageLookupByLibrary.simpleMessage(
             "Gib den Weiterempfehlungs-Code ein"),
->>>>>>> 6786cf1c
         "enterThe6digitCodeFromnyourAuthenticatorApp":
             MessageLookupByLibrary.simpleMessage(
                 "Gib den 6-stelligen Code aus\ndeiner Authentifizierungs-App ein"),
@@ -751,18 +639,6 @@
             MessageLookupByLibrary.simpleMessage("Passwort eingeben"),
         "enterYourRecoveryKey": MessageLookupByLibrary.simpleMessage(
             "Gib deinen Wiederherstellungs-Schlüssel ein"),
-<<<<<<< HEAD
-        "failedToApplyCode": MessageLookupByLibrary.simpleMessage(
-            "Der Code konnte nicht aktiviert werden"),
-        "failedToFetchReferralDetails": MessageLookupByLibrary.simpleMessage(
-            "Die Einlösungsdetails können nicht abgerufen werden. Bitte versuche es später erneut."),
-        "feedback": MessageLookupByLibrary.simpleMessage("Rückmeldung"),
-        "forgotPassword":
-            MessageLookupByLibrary.simpleMessage("Passwort vergessen"),
-        "freeStorageOnReferralSuccess": m2,
-        "generatingEncryptionKeys": MessageLookupByLibrary.simpleMessage(
-            "Generierung von Verschlüsselungscodes..."),
-=======
         "error": MessageLookupByLibrary.simpleMessage("Fehler"),
         "everywhere": MessageLookupByLibrary.simpleMessage("überall"),
         "exif": MessageLookupByLibrary.simpleMessage("EXIF"),
@@ -849,15 +725,10 @@
         "hiding": MessageLookupByLibrary.simpleMessage("Verstecken..."),
         "hostedAtOsmFrance":
             MessageLookupByLibrary.simpleMessage("Gehostet bei OSM France"),
->>>>>>> 6786cf1c
         "howItWorks":
             MessageLookupByLibrary.simpleMessage("So funktioniert\'s"),
         "howToViewShareeVerificationID": MessageLookupByLibrary.simpleMessage(
             "Bitte sie, auf den Einstellungs Bildschirm ihre E-Mail-Adresse lange anzuklicken und zu überprüfen, dass die IDs auf beiden Geräten übereinstimmen."),
-<<<<<<< HEAD
-        "incorrectPasswordTitle":
-            MessageLookupByLibrary.simpleMessage("Falsches Passwort"),
-=======
         "iOSGoToSettingsDescription": MessageLookupByLibrary.simpleMessage(
             "Auf Ihrem Gerät ist keine biometrische Authentifizierung eingerichtet. Bitte aktivieren Sie entweder Touch ID oder Face ID auf Ihrem Telefon."),
         "iOSLockOut": MessageLookupByLibrary.simpleMessage(
@@ -872,29 +743,12 @@
             MessageLookupByLibrary.simpleMessage("Falsches Passwort"),
         "incorrectRecoveryKey": MessageLookupByLibrary.simpleMessage(
             "Falscher Wiederherstellungs-Schlüssel"),
->>>>>>> 6786cf1c
         "incorrectRecoveryKeyBody": MessageLookupByLibrary.simpleMessage(
             "Der eingegebene Schlüssel ist ungültig"),
         "incorrectRecoveryKeyTitle": MessageLookupByLibrary.simpleMessage(
             "Falscher Wiederherstellungs-Schlüssel"),
         "insecureDevice":
             MessageLookupByLibrary.simpleMessage("Unsicheres Gerät"),
-<<<<<<< HEAD
-        "invalidEmailAddress":
-            MessageLookupByLibrary.simpleMessage("Ungültige E-Mail Adresse"),
-        "inviteYourFriends":
-            MessageLookupByLibrary.simpleMessage("Lade deine Freunde ein"),
-        "kindlyHelpUsWithThisInformation":
-            MessageLookupByLibrary.simpleMessage("Bitte gib diese Daten ein"),
-        "linkHasExpired":
-            MessageLookupByLibrary.simpleMessage("Link ist abgelaufen"),
-        "logInLabel": MessageLookupByLibrary.simpleMessage("Anmelden"),
-        "loginTerms": MessageLookupByLibrary.simpleMessage(
-            "Mit dem Klick auf \"Anmelden\" stimme ich den <u-terms>Nutzungsbedingungen</u-terms> und der <u-policy>Datenschutzerklärung</u-policy> zu"),
-        "lostDevice": MessageLookupByLibrary.simpleMessage("Gerät verloren?"),
-        "manageParticipants": MessageLookupByLibrary.simpleMessage("Verwalten"),
-        "moderateStrength": MessageLookupByLibrary.simpleMessage("Mittel"),
-=======
         "installManually":
             MessageLookupByLibrary.simpleMessage("Manuell installieren"),
         "invalidEmailAddress":
@@ -1040,28 +894,10 @@
                 "Momentan werden keine Fotos gesichert"),
         "noPhotosFoundHere":
             MessageLookupByLibrary.simpleMessage("Keine Fotos gefunden"),
->>>>>>> 6786cf1c
         "noRecoveryKey": MessageLookupByLibrary.simpleMessage(
             "Kein Wiederherstellungs-Schlüssel?"),
         "noRecoveryKeyNoDecryption": MessageLookupByLibrary.simpleMessage(
             "Aufgrund unseres Ende-zu-Ende-Verschlüsselungsprotokolls können deine Daten nicht ohne dein Passwort oder deinen Wiederherstellungs-Schlüssel entschlüsselt werden"),
-<<<<<<< HEAD
-        "ok": MessageLookupByLibrary.simpleMessage("Ok"),
-        "oops": MessageLookupByLibrary.simpleMessage("Hoppla"),
-        "password": MessageLookupByLibrary.simpleMessage("Passwort"),
-        "passwordChangedSuccessfully": MessageLookupByLibrary.simpleMessage(
-            "Passwort erfolgreich geändert"),
-        "passwordStrength": m3,
-        "passwordWarning": MessageLookupByLibrary.simpleMessage(
-            "Wir speichern dieses Passwort nicht. Wenn du es vergisst, <underline>können wir deine Daten nicht entschlüsseln</underline>"),
-        "pleaseTryAgain":
-            MessageLookupByLibrary.simpleMessage("Bitte versuche es erneut"),
-        "pleaseWait": MessageLookupByLibrary.simpleMessage("Bitte warten..."),
-        "privacyPolicyTitle":
-            MessageLookupByLibrary.simpleMessage("Datenschutzerklärung"),
-        "publicLinkEnabled":
-            MessageLookupByLibrary.simpleMessage("Öffentlicher Link aktiviert"),
-=======
         "noResults": MessageLookupByLibrary.simpleMessage("Keine Ergebnisse"),
         "noResultsFound":
             MessageLookupByLibrary.simpleMessage("Keine Ergebnisse gefunden"),
@@ -1172,7 +1008,6 @@
         "rateTheApp": MessageLookupByLibrary.simpleMessage("App bewerten"),
         "rateUs": MessageLookupByLibrary.simpleMessage("Bewerte uns"),
         "rateUsOnStore": m38,
->>>>>>> 6786cf1c
         "recover": MessageLookupByLibrary.simpleMessage("Wiederherstellen"),
         "recoverAccount":
             MessageLookupByLibrary.simpleMessage("Konto wiederherstellen"),
@@ -1186,36 +1021,18 @@
             "Falls du dein Passwort vergisst, kannst du deine Daten allein mit diesem Schlüssel wiederherstellen."),
         "recoveryKeySaveDescription": MessageLookupByLibrary.simpleMessage(
             "Wir speichern diesen Schlüssel nicht. Bitte speichere diese Schlüssel aus 24 Wörtern an einem sicheren Ort."),
-<<<<<<< HEAD
-        "recoveryKeyVerified": MessageLookupByLibrary.simpleMessage(
-            "Wiederherstellungs-Schlüssel überprüft"),
-=======
         "recoveryKeySuccessBody": MessageLookupByLibrary.simpleMessage(
             "Sehr gut! Ihr Wiederherstellungsschlüssel ist gültig. Vielen Dank für die Verifizierung.\n\nBitte vergessen Sie nicht eine Kopie Ihres Wiederherstellungsschlüssels sicher aufzubewahren."),
         "recoveryKeyVerified": MessageLookupByLibrary.simpleMessage(
             "Wiederherstellungs-Schlüssel überprüft"),
         "recoveryKeyVerifyReason": MessageLookupByLibrary.simpleMessage(
             "Ihr Wiederherstellungsschlüssel ist die einzige Möglichkeit Ihre Fotos wieder herzustellen, sollten Sie Ihr Passwort vergessen haben. Sie können diesen unter \"Einstellungen\" und dann \"Konto\" wieder finden.\n\nBitte geben Sie unten Ihren Wiederherstellungsschlüssel ein um sicher zu stellen, dass Sie ihn korrekt hinterlegt haben."),
->>>>>>> 6786cf1c
         "recoverySuccessful": MessageLookupByLibrary.simpleMessage(
             "Wiederherstellung erfolgreich!"),
         "recreatePasswordBody": MessageLookupByLibrary.simpleMessage(
             "Das aktuelle Gerät ist nicht leistungsfähig genug, um dein Passwort zu verifizieren, aber wir können es neu erstellen, damit es auf allen Geräten funktioniert.\n\nBitte melde dich mit deinem Wiederherstellungs-Schlüssel an und erstelle dein Passwort neu (Wenn du willst, kannst du dasselbe erneut verwenden)."),
         "recreatePasswordTitle":
             MessageLookupByLibrary.simpleMessage("Passwort wiederherstellen"),
-<<<<<<< HEAD
-        "referralStep1": MessageLookupByLibrary.simpleMessage(
-            "1. Gib diesen Code an deine Freunde"),
-        "referralStep2": MessageLookupByLibrary.simpleMessage(
-            "2. Sie schließen einen bezahlten Tarif ab"),
-        "referralStep3": m4,
-        "referralsAreCurrentlyPaused": MessageLookupByLibrary.simpleMessage(
-            "Einlösungen sind derzeit pausiert"),
-        "resendEmail":
-            MessageLookupByLibrary.simpleMessage("E-Mail erneut senden"),
-        "resetPasswordTitle":
-            MessageLookupByLibrary.simpleMessage("Passwort zurücksetzen"),
-=======
         "reddit": MessageLookupByLibrary.simpleMessage("Reddit"),
         "referFriendsAnd2xYourPlan": MessageLookupByLibrary.simpleMessage(
             "Begeistere Freunde für uns und verdopple deinen Speicher"),
@@ -1290,42 +1107,15 @@
         "saveCollage":
             MessageLookupByLibrary.simpleMessage("Collage speichern"),
         "saveCopy": MessageLookupByLibrary.simpleMessage("Kopie speichern"),
->>>>>>> 6786cf1c
         "saveKey": MessageLookupByLibrary.simpleMessage("Schlüssel speichern"),
         "saveYourRecoveryKeyIfYouHaventAlready":
             MessageLookupByLibrary.simpleMessage(
                 "Sichere deinen Wiederherstellungs-Schlüssel, falls noch nicht geschehen"),
-<<<<<<< HEAD
-=======
         "saving": MessageLookupByLibrary.simpleMessage("Speichern..."),
->>>>>>> 6786cf1c
         "scanCode": MessageLookupByLibrary.simpleMessage("Code scannen"),
         "scanThisBarcodeWithnyourAuthenticatorApp":
             MessageLookupByLibrary.simpleMessage(
                 "Scanne diesen Code mit \ndeiner Authentifizierungs-App"),
-<<<<<<< HEAD
-        "selectReason": MessageLookupByLibrary.simpleMessage("Grund auswählen"),
-        "sendEmail": MessageLookupByLibrary.simpleMessage("E-Mail senden"),
-        "sendInvite": MessageLookupByLibrary.simpleMessage("Einladung senden"),
-        "sendLink": MessageLookupByLibrary.simpleMessage("Link senden"),
-        "setPasswordTitle":
-            MessageLookupByLibrary.simpleMessage("Passwort festlegen"),
-        "setupComplete":
-            MessageLookupByLibrary.simpleMessage("Einrichtung abgeschlossen"),
-        "shareALink": MessageLookupByLibrary.simpleMessage("Einen Link teilen"),
-        "shareMyVerificationID": m5,
-        "shareTextConfirmOthersVerificationID": m6,
-        "shareTextRecommendUsingEnte": MessageLookupByLibrary.simpleMessage(
-            "Lade ente herunter, damit wir einfach Fotos und Videos in höchster Qualität teilen können\n\nhttps://ente.io/#download"),
-        "shareTextReferralCode": m7,
-        "shareWithNonenteUsers": MessageLookupByLibrary.simpleMessage(
-            "Mit Nicht-Ente-Benutzern teilen"),
-        "shareWithPeopleSectionTitle": m8,
-        "sharedAlbumSectionDescription": MessageLookupByLibrary.simpleMessage(
-            "Erstelle gemeinsame Alben mit anderen ente Benutzern, einschließlich solchen im kostenlosen Tarif."),
-        "signUpTerms": MessageLookupByLibrary.simpleMessage(
-            "Ich stimme den <u-terms>Nutzungsbedingungen</u-terms> und der <u-policy>Datenschutzerklärung</u-policy> zu"),
-=======
         "searchByAlbumNameHint":
             MessageLookupByLibrary.simpleMessage("Name des Albums"),
         "searchByExamples": MessageLookupByLibrary.simpleMessage(
@@ -1420,7 +1210,6 @@
         "someOfTheFilesYouAreTryingToDeleteAre":
             MessageLookupByLibrary.simpleMessage(
                 "Einige der Dateien, die Sie löschen möchten, sind nur auf Ihrem Gerät verfügbar und können nicht wiederhergestellt werden, wenn sie gelöscht wurden"),
->>>>>>> 6786cf1c
         "someoneSharingAlbumsWithYouShouldSeeTheSameId":
             MessageLookupByLibrary.simpleMessage(
                 "Jemand, der Alben mit dir teilt, sollte die gleiche ID auf seinem Gerät sehen."),
@@ -1430,13 +1219,6 @@
             MessageLookupByLibrary.simpleMessage(
                 "Ein Fehler ist aufgetreten, bitte versuche es erneut"),
         "sorry": MessageLookupByLibrary.simpleMessage("Entschuldigung"),
-<<<<<<< HEAD
-        "sorryWeCouldNotGenerateSecureKeysOnThisDevicennplease":
-            MessageLookupByLibrary.simpleMessage(
-                "Es tut uns leid, wir konnten keine sicheren Schlüssel auf diesem Gerät generieren.\n\nBitte starte die Registrierung auf einem anderen Gerät."),
-        "storageInGB": m9,
-        "strongStrength": MessageLookupByLibrary.simpleMessage("Stark"),
-=======
         "sorryCouldNotAddToFavorites": MessageLookupByLibrary.simpleMessage(
             "Konnte leider nicht zu den Favoriten hinzugefügt werden!"),
         "sorryCouldNotRemoveFromFavorites":
@@ -1488,24 +1270,10 @@
             MessageLookupByLibrary.simpleMessage("Synchronisierung angehalten"),
         "syncing": MessageLookupByLibrary.simpleMessage("Synchronisiere …"),
         "systemTheme": MessageLookupByLibrary.simpleMessage("System"),
->>>>>>> 6786cf1c
         "tapToCopy":
             MessageLookupByLibrary.simpleMessage("zum Kopieren antippen"),
         "tapToEnterCode": MessageLookupByLibrary.simpleMessage(
             "Antippen, um den Code einzugeben"),
-<<<<<<< HEAD
-        "terminate": MessageLookupByLibrary.simpleMessage("Beenden"),
-        "terminateSession":
-            MessageLookupByLibrary.simpleMessage("Sitzungen beenden?"),
-        "termsOfServicesTitle":
-            MessageLookupByLibrary.simpleMessage("Nutzungsbedingungen"),
-        "theyAlsoGetXGb": m10,
-        "thisCanBeUsedToRecoverYourAccountIfYou":
-            MessageLookupByLibrary.simpleMessage(
-                "Dies kann verwendet werden, um dein Konto wiederherzustellen, wenn du deinen zweiten Faktor verlierst"),
-        "thisDevice": MessageLookupByLibrary.simpleMessage("Dieses Gerät"),
-        "thisIsPersonVerificationId": m11,
-=======
         "tempErrorContactSupportIfPersists": MessageLookupByLibrary.simpleMessage(
             "Etwas ist schiefgelaufen. Bitte versuche es später noch einmal. Sollte der Fehler weiter bestehen, kontaktiere unser Supportteam."),
         "terminate": MessageLookupByLibrary.simpleMessage("Beenden"),
@@ -1543,7 +1311,6 @@
         "thisImageHasNoExifData": MessageLookupByLibrary.simpleMessage(
             "Dieses Bild hat keine Exif-Daten"),
         "thisIsPersonVerificationId": m58,
->>>>>>> 6786cf1c
         "thisIsYourVerificationId": MessageLookupByLibrary.simpleMessage(
             "Dies ist deine Verifizierungs-ID"),
         "thisWillLogYouOutOfTheFollowingDevice":
@@ -1551,15 +1318,6 @@
                 "Dadurch wirst du von folgendem Gerät abgemeldet:"),
         "thisWillLogYouOutOfThisDevice": MessageLookupByLibrary.simpleMessage(
             "Dadurch wirst du von diesem Gerät abgemeldet!"),
-<<<<<<< HEAD
-        "twofactorAuthenticationPageTitle":
-            MessageLookupByLibrary.simpleMessage(
-                "Zwei-Faktor-Authentifizierung"),
-        "twofactorSetup": MessageLookupByLibrary.simpleMessage(
-            "Zweiten Faktor (2FA) einrichten"),
-        "useRecoveryKey": MessageLookupByLibrary.simpleMessage(
-            "Wiederherstellungs-Schlüssel verwenden"),
-=======
         "time": MessageLookupByLibrary.simpleMessage("Zeit"),
         "toHideAPhotoOrVideo":
             MessageLookupByLibrary.simpleMessage("Foto oder Video verstecken"),
@@ -1626,28 +1384,11 @@
         "verificationFailedPleaseTryAgain":
             MessageLookupByLibrary.simpleMessage(
                 "Verifizierung fehlgeschlagen, bitte versuchen Sie es erneut"),
->>>>>>> 6786cf1c
         "verificationId":
             MessageLookupByLibrary.simpleMessage("Verifizierungs-ID"),
         "verify": MessageLookupByLibrary.simpleMessage("Überprüfen"),
         "verifyEmail":
             MessageLookupByLibrary.simpleMessage("E-Mail-Adresse verifizieren"),
-<<<<<<< HEAD
-        "verifyEmailID": m12,
-        "verifyPassword":
-            MessageLookupByLibrary.simpleMessage("Passwort überprüfen"),
-        "verifyingRecoveryKey": MessageLookupByLibrary.simpleMessage(
-            "Wiederherstellungs-Schlüssel wird überprüft..."),
-        "weakStrength": MessageLookupByLibrary.simpleMessage("Schwach"),
-        "welcomeBack":
-            MessageLookupByLibrary.simpleMessage("Willkommen zurück!"),
-        "weveSentAMailTo": MessageLookupByLibrary.simpleMessage(
-            "Wir haben eine E-Mail geschickt an"),
-        "youCanAtMaxDoubleYourStorage": MessageLookupByLibrary.simpleMessage(
-            "* Du kannst deinen Speicher maximal verdoppeln"),
-        "yourAccountHasBeenDeleted": MessageLookupByLibrary.simpleMessage(
-            "Dein Benutzerkonto wurde gelöscht")
-=======
         "verifyEmailID": m60,
         "verifyIDLabel": MessageLookupByLibrary.simpleMessage("Überprüfen"),
         "verifyPassword":
@@ -1735,6 +1476,5 @@
                 "Du hast keine Dateien in diesem Album, die gelöscht werden können"),
         "zoomOutToSeePhotos": MessageLookupByLibrary.simpleMessage(
             "Verkleinern, um Fotos zu sehen")
->>>>>>> 6786cf1c
       };
 }