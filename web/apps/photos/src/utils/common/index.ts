--- conflicted
+++ resolved
@@ -1,14 +1,5 @@
-<<<<<<< HEAD
-import { APP_DOWNLOAD_URL } from "@ente/shared/constants/urls";
-import { CustomError } from "@ente/shared/error";
 import isElectron from "is-electron";
 
-export function checkConnectivity() {
-    if (navigator.onLine) {
-        return true;
-    }
-    throw new Error(CustomError.NO_INTERNET_CONNECTION);
-}
 
 export function runningInBrowser() {
     return typeof window !== "undefined";
@@ -57,18 +48,12 @@
     });
 }
 
-export function downloadApp() {
-    openLink(APP_DOWNLOAD_URL, true);
-}
-
 export function reverseString(title: string) {
     return title
         ?.split(" ")
         .reduce((reversedString, currWord) => `${currWord} ${reversedString}`);
 }
 
-=======
->>>>>>> ea186087
 export function initiateEmail(email: string) {
     const a = document.createElement("a");
     a.href = "mailto:" + email;
