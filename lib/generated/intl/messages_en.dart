// DO NOT EDIT. This is code generated via package:intl/generate_localized.dart
// This is a library that provides messages for a en locale. All the
// messages from the main program should be duplicated here with the same
// function name.

// Ignore issues from commonly used lints in this file.
// ignore_for_file:unnecessary_brace_in_string_interps, unnecessary_new
// ignore_for_file:prefer_single_quotes,comment_references, directives_ordering
// ignore_for_file:annotate_overrides,prefer_generic_function_type_aliases
// ignore_for_file:unused_import, file_names, avoid_escaping_inner_quotes
// ignore_for_file:unnecessary_string_interpolations, unnecessary_string_escapes

import 'package:intl/intl.dart';
import 'package:intl/message_lookup_by_library.dart';

final messages = new MessageLookup();

typedef String MessageIfAbsent(String messageStr, List<dynamic> args);

class MessageLookup extends MessageLookupByLibrary {
  String get localeName => 'en';

  static String m13(count) =>
      "${Intl.plural(count, one: 'Add item', other: 'Add items')}";

  static String m14(emailOrName) => "Added by ${emailOrName}";

  static String m15(albumName) => "Added successfully to  ${albumName}";

<<<<<<< HEAD
  static String m16(paymentProvider) =>
      "Please cancel your existing subscription from ${paymentProvider} first";

  static String m17(user) =>
      "${user} will not be able to add more photos to this album\n\nThey will still be able to remove existing photos added by them";

  static String m18(isFamilyMember, storageAmountInGb) =>
=======
  static String m3(count) =>
      "${Intl.plural(count, zero: 'No Participants', one: '1 Participant', other: '${count} Participants')}";

  static String m4(versionValue) => "Version: ${versionValue}";

  static String m5(paymentProvider) =>
      "Please cancel your existing subscription from ${paymentProvider} first";

  static String m6(user) =>
      "${user} will not be able to add more photos to this album\n\nThey will still be able to remove existing photos added by them";

  static String m7(isFamilyMember, storageAmountInGb) =>
>>>>>>> 6786cf1c
      "${Intl.select(isFamilyMember, {
            'true': 'Your family has claimed ${storageAmountInGb} GB so far',
            'false': 'You have claimed ${storageAmountInGb} GB so far',
            'other': 'You have claimed ${storageAmountInGb} GB so far!',
          })}";

<<<<<<< HEAD
  static String m19(albumName) => "Collaborative link created for ${albumName}";

  static String m20(familyAdminEmail) =>
      "Please contact <green>${familyAdminEmail}</green> to manage your subscription";

  static String m21(provider) =>
      "Please contact us at support@ente.io to manage your ${provider} subscription.";

  static String m22(currentlyDeleting, totalCount) =>
      "Deleting ${currentlyDeleting} / ${totalCount}";

  static String m23(albumName) =>
      "This will remove the public link for accessing \"${albumName}\".";

  static String m0(supportEmail) =>
      "Please drop an email to ${supportEmail} from your registered email address";

  static String m24(count, storageSaved) =>
      "Your have cleaned up ${Intl.plural(count, one: '${count} duplicate file', other: '${count} duplicate files')}, saving (${storageSaved}!)";

  static String m25(newEmail) => "Email changed to ${newEmail}";

  static String m1(email) =>
      "${email} does not have an ente account.\n\nSend them an invite to share photos.";

  static String m26(count, formattedNumber) =>
      "${Intl.plural(count, one: '1 file', other: '${formattedNumber} files')} on this device have been backed up safely";

  static String m27(count, formattedNumber) =>
      "${Intl.plural(count, one: '1 file', other: '${formattedNumber} files')} in this album has been backed up safely";

  static String m2(storageAmountInGB) =>
      "${storageAmountInGB} GB each time someone signs up for a paid plan and applies your code";

  static String m28(endDate) => "Free trial valid till ${endDate}";

  static String m29(count) =>
      "You can still access ${Intl.plural(count, one: 'it', other: 'them')} on ente as long as you have an active subscription";

  static String m30(sizeInMBorGB) => "Free up ${sizeInMBorGB}";

  static String m31(count, formattedSize) =>
      "${Intl.plural(count, one: 'It can be deleted from the device to free up ${formattedSize}', other: 'They can be deleted from the device to free up ${formattedSize}')}";

  static String m32(count) =>
      "${Intl.plural(count, one: '${count} item', other: '${count} items')}";

  static String m33(count) => "${count} selected";

  static String m34(expiryTime) => "Link will expire on ${expiryTime}";

  static String m35(maxValue) =>
      "When set to the maximum (${maxValue}), the device limit will be relaxed to allow for temporary spikes of large number of viewers.";

  static String m36(count) =>
      "${Intl.plural(count, zero: 'no memories', one: '${count} memory', other: '${count} memories')}";

  static String m37(count) =>
      "${Intl.plural(count, one: 'Move item', other: 'Move items')}";

  static String m38(albumName) => "Moved successfully to ${albumName}";

  static String m3(passwordStrengthValue) =>
      "Password strength: ${passwordStrengthValue}";

  static String m39(providerName) =>
      "Please talk to ${providerName} support if you were charged";

  static String m40(reason) =>
      "Unfortunately your payment failed due to ${reason}";

  static String m41(toEmail) => "Please email us at ${toEmail}";

  static String m42(toEmail) => "Please send the logs to \n${toEmail}";

  static String m43(storeName) => "Rate us on ${storeName}";

  static String m4(storageInGB) => "3. Both of you get ${storageInGB} GB* free";

  static String m44(userEmail) =>
      "${userEmail} will be removed from this shared album\n\nAny photos added by them will also be removed from the album";

  static String m45(endDate) => "Renews on ${endDate}";

  static String m46(count) => "${count} selected";

  static String m47(count, yourCount) =>
      "${count} selected (${yourCount} yours)";

  static String m5(verificationID) =>
      "Here\'s my verification ID: ${verificationID} for ente.io.";

  static String m6(verificationID) =>
      "Hey, can you confirm that this is your ente.io verification ID: ${verificationID}";

  static String m7(referralCode, referralStorageInGB) =>
      "ente referral code: ${referralCode} \n\nApply it in Settings → General → Referrals to get ${referralStorageInGB} GB free after you signup for a paid plan\n\nhttps://ente.io";

  static String m8(numberOfPeople) =>
=======
  static String m8(albumName) => "Collaborative link created for ${albumName}";

  static String m9(familyAdminEmail) =>
      "Please contact <green>${familyAdminEmail}</green> to manage your subscription";

  static String m10(provider) =>
      "Please contact us at support@ente.io to manage your ${provider} subscription.";

  static String m11(count) =>
      "${Intl.plural(count, one: 'Delete ${count} item', other: 'Delete ${count} items')}";

  static String m12(currentlyDeleting, totalCount) =>
      "Deleting ${currentlyDeleting} / ${totalCount}";

  static String m13(albumName) =>
      "This will remove the public link for accessing \"${albumName}\".";

  static String m14(supportEmail) =>
      "Please drop an email to ${supportEmail} from your registered email address";

  static String m15(count, storageSaved) =>
      "Your have cleaned up ${Intl.plural(count, one: '${count} duplicate file', other: '${count} duplicate files')}, saving (${storageSaved}!)";

  static String m16(count, formattedSize) =>
      "${count} files, ${formattedSize} each";

  static String m17(newEmail) => "Email changed to ${newEmail}";

  static String m18(email) =>
      "${email} does not have an ente account.\n\nSend them an invite to share photos.";

  static String m19(count, formattedNumber) =>
      "${Intl.plural(count, one: '1 file', other: '${formattedNumber} files')} on this device have been backed up safely";

  static String m20(count, formattedNumber) =>
      "${Intl.plural(count, one: '1 file', other: '${formattedNumber} files')} in this album has been backed up safely";

  static String m21(storageAmountInGB) =>
      "${storageAmountInGB} GB each time someone signs up for a paid plan and applies your code";

  static String m22(freeAmount, storageUnit) =>
      "${freeAmount} ${storageUnit} free";

  static String m23(endDate) => "Free trial valid till ${endDate}";

  static String m24(count) =>
      "You can still access ${Intl.plural(count, one: 'it', other: 'them')} on ente as long as you have an active subscription";

  static String m25(sizeInMBorGB) => "Free up ${sizeInMBorGB}";

  static String m26(count, formattedSize) =>
      "${Intl.plural(count, one: 'It can be deleted from the device to free up ${formattedSize}', other: 'They can be deleted from the device to free up ${formattedSize}')}";

  static String m27(count) =>
      "${Intl.plural(count, one: '${count} item', other: '${count} items')}";

  static String m28(expiryTime) => "Link will expire on ${expiryTime}";

  static String m29(count, formattedCount) =>
      "${Intl.plural(count, zero: 'no memories', one: '${formattedCount} memory', other: '${formattedCount} memories')}";

  static String m30(count) =>
      "${Intl.plural(count, one: 'Move item', other: 'Move items')}";

  static String m31(albumName) => "Moved successfully to ${albumName}";

  static String m32(passwordStrengthValue) =>
      "Password strength: ${passwordStrengthValue}";

  static String m33(providerName) =>
      "Please talk to ${providerName} support if you were charged";

  static String m34(reason) =>
      "Unfortunately your payment failed due to ${reason}";

  static String m35(endDate) =>
      "Free trial valid till ${endDate}.\nYou can choose a paid plan afterwards.";

  static String m36(toEmail) => "Please email us at ${toEmail}";

  static String m37(toEmail) => "Please send the logs to \n${toEmail}";

  static String m38(storeName) => "Rate us on ${storeName}";

  static String m39(storageInGB) =>
      "3. Both of you get ${storageInGB} GB* free";

  static String m40(userEmail) =>
      "${userEmail} will be removed from this shared album\n\nAny photos added by them will also be removed from the album";

  static String m41(endDate) => "Renews on ${endDate}";

  static String m42(count) => "${count} selected";

  static String m43(count, yourCount) =>
      "${count} selected (${yourCount} yours)";

  static String m44(verificationID) =>
      "Here\'s my verification ID: ${verificationID} for ente.io.";

  static String m45(verificationID) =>
      "Hey, can you confirm that this is your ente.io verification ID: ${verificationID}";

  static String m46(referralCode, referralStorageInGB) =>
      "ente referral code: ${referralCode} \n\nApply it in Settings → General → Referrals to get ${referralStorageInGB} GB free after you signup for a paid plan\n\nhttps://ente.io";

  static String m47(numberOfPeople) =>
>>>>>>> 6786cf1c
      "${Intl.plural(numberOfPeople, zero: 'Share with specific people', one: 'Shared with 1 person', other: 'Shared with ${numberOfPeople} people')}";

  static String m48(emailIDs) => "Shared with ${emailIDs}";

  static String m49(fileType) =>
      "This ${fileType} will be deleted from your device.";

  static String m50(fileType) =>
      "This ${fileType} is in both ente and your device.";

  static String m51(fileType) => "This ${fileType} will be deleted from ente.";

<<<<<<< HEAD
  static String m9(storageAmountInGB) => "${storageAmountInGB} GB";

  static String m52(id) =>
      "Your ${id} is already linked to another ente account.\nIf you would like to use your ${id} with this account, please contact our support\'\'";

  static String m53(endDate) =>
      "Your subscription will be cancelled on ${endDate}";

  static String m54(completed, total) =>
      "${completed}/${total} memories preserved";

  static String m10(storageAmountInGB) =>
      "They also get ${storageAmountInGB} GB";

  static String m11(email) => "This is ${email}\'s Verification ID";

  static String m12(email) => "Verify ${email}";
=======
  static String m52(storageAmountInGB) => "${storageAmountInGB} GB";

  static String m53(
          usedAmount, usedStorageUnit, totalAmount, totalStorageUnit) =>
      "${usedAmount} ${usedStorageUnit} of ${totalAmount} ${totalStorageUnit} used";

  static String m54(id) =>
      "Your ${id} is already linked to another ente account.\nIf you would like to use your ${id} with this account, please contact our support\'\'";

  static String m55(endDate) =>
      "Your subscription will be cancelled on ${endDate}";

  static String m56(completed, total) =>
      "${completed}/${total} memories preserved";

  static String m57(storageAmountInGB) =>
      "They also get ${storageAmountInGB} GB";

  static String m58(email) => "This is ${email}\'s Verification ID";

  static String m59(count) =>
      "${Intl.plural(count, zero: '', one: '1 day', other: '${count} days')}";

  static String m60(email) => "Verify ${email}";
>>>>>>> 6786cf1c

  static String m61(email) => "We have sent a mail to <green>${email}</green>";

  static String m62(count) =>
      "${Intl.plural(count, one: '${count} year ago', other: '${count} years ago')}";

  static String m63(storageSaved) =>
      "You have successfully freed up ${storageSaved}!";

  final messages = _notInlinedMessages(_notInlinedMessages);
  static Map<String, Function> _notInlinedMessages(_) => <String, Function>{
        "aNewVersionOfEnteIsAvailable": MessageLookupByLibrary.simpleMessage(
            "A new version of ente is available."),
        "about": MessageLookupByLibrary.simpleMessage("About"),
        "account": MessageLookupByLibrary.simpleMessage("Account"),
        "accountWelcomeBack":
            MessageLookupByLibrary.simpleMessage("Welcome back!"),
        "ackPasswordLostWarning": MessageLookupByLibrary.simpleMessage(
            "I understand that if I lose my password, I may lose my data since my data is <underline>end-to-end encrypted</underline>."),
        "activeSessions":
            MessageLookupByLibrary.simpleMessage("Active sessions"),
        "addANewEmail": MessageLookupByLibrary.simpleMessage("Add a new email"),
        "addCollaborator":
            MessageLookupByLibrary.simpleMessage("Add collaborator"),
<<<<<<< HEAD
        "addItem": m13,
=======
        "addFromDevice":
            MessageLookupByLibrary.simpleMessage("Add from device"),
        "addItem": m0,
>>>>>>> 6786cf1c
        "addLocation": MessageLookupByLibrary.simpleMessage("Add location"),
        "addLocationButton": MessageLookupByLibrary.simpleMessage("Add"),
        "addMore": MessageLookupByLibrary.simpleMessage("Add more"),
        "addPhotos": MessageLookupByLibrary.simpleMessage("Add photos"),
        "addSelected": MessageLookupByLibrary.simpleMessage("Add selected"),
        "addToAlbum": MessageLookupByLibrary.simpleMessage("Add to album"),
        "addToEnte": MessageLookupByLibrary.simpleMessage("Add to ente"),
        "addToHiddenAlbum":
            MessageLookupByLibrary.simpleMessage("Add to hidden album"),
        "addViewer": MessageLookupByLibrary.simpleMessage("Add viewer"),
        "addedAs": MessageLookupByLibrary.simpleMessage("Added as"),
        "addedBy": m14,
        "addedSuccessfullyTo": m15,
        "addingToFavorites":
            MessageLookupByLibrary.simpleMessage("Adding to favorites..."),
        "advanced": MessageLookupByLibrary.simpleMessage("Advanced"),
        "advancedSettings": MessageLookupByLibrary.simpleMessage("Advanced"),
        "after1Day": MessageLookupByLibrary.simpleMessage("After 1 day"),
        "after1Hour": MessageLookupByLibrary.simpleMessage("After 1 hour"),
        "after1Month": MessageLookupByLibrary.simpleMessage("After 1 month"),
        "after1Week": MessageLookupByLibrary.simpleMessage("After 1 week"),
        "after1Year": MessageLookupByLibrary.simpleMessage("After 1 year"),
        "albumOwner": MessageLookupByLibrary.simpleMessage("Owner"),
        "albumParticipantsCount": m3,
        "albumTitle": MessageLookupByLibrary.simpleMessage("Album title"),
        "albumUpdated": MessageLookupByLibrary.simpleMessage("Album updated"),
        "albums": MessageLookupByLibrary.simpleMessage("Albums"),
        "allClear": MessageLookupByLibrary.simpleMessage("✨ All clear"),
        "allMemoriesPreserved":
            MessageLookupByLibrary.simpleMessage("All memories preserved"),
        "allowAddPhotosDescription": MessageLookupByLibrary.simpleMessage(
            "Allow people with the link to also add photos to the shared album."),
        "allowAddingPhotos":
            MessageLookupByLibrary.simpleMessage("Allow adding photos"),
        "allowDownloads":
            MessageLookupByLibrary.simpleMessage("Allow downloads"),
        "allowPeopleToAddPhotos":
            MessageLookupByLibrary.simpleMessage("Allow people to add photos"),
        "androidBiometricHint":
            MessageLookupByLibrary.simpleMessage("Verify identity"),
        "androidBiometricNotRecognized":
            MessageLookupByLibrary.simpleMessage("Not recognized. Try again."),
        "androidBiometricRequiredTitle":
            MessageLookupByLibrary.simpleMessage("Biometric required"),
        "androidBiometricSuccess":
            MessageLookupByLibrary.simpleMessage("Success"),
        "androidCancelButton": MessageLookupByLibrary.simpleMessage("Cancel"),
        "androidDeviceCredentialsRequiredTitle":
            MessageLookupByLibrary.simpleMessage("Device credentials required"),
        "androidDeviceCredentialsSetupDescription":
            MessageLookupByLibrary.simpleMessage("Device credentials required"),
        "androidGoToSettingsDescription": MessageLookupByLibrary.simpleMessage(
            "Biometric authentication is not set up on your device. Go to \'Settings > Security\' to add biometric authentication."),
        "androidIosWebDesktop":
            MessageLookupByLibrary.simpleMessage("Android, iOS, Web, Desktop"),
        "androidSignInTitle":
            MessageLookupByLibrary.simpleMessage("Authentication required"),
        "appVersion": m4,
        "appleId": MessageLookupByLibrary.simpleMessage("Apple ID"),
        "apply": MessageLookupByLibrary.simpleMessage("Apply"),
        "applyCodeTitle": MessageLookupByLibrary.simpleMessage("Apply code"),
        "appstoreSubscription":
            MessageLookupByLibrary.simpleMessage("AppStore subscription"),
        "archive": MessageLookupByLibrary.simpleMessage("Archive"),
        "archiveAlbum": MessageLookupByLibrary.simpleMessage("Archive album"),
        "archiving": MessageLookupByLibrary.simpleMessage("Archiving..."),
        "areYouSureThatYouWantToLeaveTheFamily":
            MessageLookupByLibrary.simpleMessage(
                "Are you sure that you want to leave the family plan?"),
        "areYouSureYouWantToCancel": MessageLookupByLibrary.simpleMessage(
            "Are you sure you want to cancel?"),
        "areYouSureYouWantToChangeYourPlan":
            MessageLookupByLibrary.simpleMessage(
                "Are you sure you want to change your plan?"),
        "areYouSureYouWantToExit": MessageLookupByLibrary.simpleMessage(
            "Are you sure you want to exit?"),
        "areYouSureYouWantToLogout": MessageLookupByLibrary.simpleMessage(
            "Are you sure you want to logout?"),
        "areYouSureYouWantToRenew": MessageLookupByLibrary.simpleMessage(
            "Are you sure you want to renew?"),
        "askCancelReason": MessageLookupByLibrary.simpleMessage(
            "Your subscription was cancelled. Would you like to share the reason?"),
        "askDeleteReason": MessageLookupByLibrary.simpleMessage(
            "What is the main reason you are deleting your account?"),
        "askYourLovedOnesToShare": MessageLookupByLibrary.simpleMessage(
            "Ask your loved ones to share"),
        "atAFalloutShelter":
            MessageLookupByLibrary.simpleMessage("at a fallout shelter"),
        "authToChangeEmailVerificationSetting":
            MessageLookupByLibrary.simpleMessage(
                "Please authenticate to change email verification"),
        "authToChangeLockscreenSetting": MessageLookupByLibrary.simpleMessage(
            "Please authenticate to change lockscreen setting"),
        "authToChangeYourEmail": MessageLookupByLibrary.simpleMessage(
            "Please authenticate to change your email"),
        "authToChangeYourPassword": MessageLookupByLibrary.simpleMessage(
            "Please authenticate to change your password"),
        "authToConfigureTwofactorAuthentication":
            MessageLookupByLibrary.simpleMessage(
                "Please authenticate to configure two-factor authentication"),
        "authToInitiateAccountDeletion": MessageLookupByLibrary.simpleMessage(
            "Please authenticate to initiate account deletion"),
        "authToViewYourActiveSessions": MessageLookupByLibrary.simpleMessage(
            "Please authenticate to view your active sessions"),
        "authToViewYourHiddenFiles": MessageLookupByLibrary.simpleMessage(
            "Please authenticate to view your hidden files"),
        "authToViewYourMemories": MessageLookupByLibrary.simpleMessage(
            "Please authenticate to view your memories"),
        "authToViewYourRecoveryKey": MessageLookupByLibrary.simpleMessage(
            "Please authenticate to view your recovery key"),
        "authenticating":
            MessageLookupByLibrary.simpleMessage("Authenticating..."),
        "authenticationFailedPleaseTryAgain":
            MessageLookupByLibrary.simpleMessage(
                "Authentication failed, please try again"),
        "authenticationSuccessful":
            MessageLookupByLibrary.simpleMessage("Authentication successful!"),
        "available": MessageLookupByLibrary.simpleMessage("Available"),
        "backedUpFolders":
            MessageLookupByLibrary.simpleMessage("Backed up folders"),
        "backup": MessageLookupByLibrary.simpleMessage("Backup"),
        "backupFailed": MessageLookupByLibrary.simpleMessage("Backup failed"),
        "backupOverMobileData":
            MessageLookupByLibrary.simpleMessage("Backup over mobile data"),
        "backupSettings":
            MessageLookupByLibrary.simpleMessage("Backup settings"),
        "backupVideos": MessageLookupByLibrary.simpleMessage("Backup videos"),
        "blog": MessageLookupByLibrary.simpleMessage("Blog"),
        "cachedData": MessageLookupByLibrary.simpleMessage("Cached data"),
        "calculating": MessageLookupByLibrary.simpleMessage("Calculating..."),
        "canNotUploadToAlbumsOwnedByOthers":
            MessageLookupByLibrary.simpleMessage(
                "Can not upload to albums owned by others"),
        "canOnlyCreateLinkForFilesOwnedByYou":
            MessageLookupByLibrary.simpleMessage(
                "Can only create link for files owned by you"),
        "canOnlyRemoveFilesOwnedByYou": MessageLookupByLibrary.simpleMessage(
            "Can only remove files owned by you"),
        "cancel": MessageLookupByLibrary.simpleMessage("Cancel"),
<<<<<<< HEAD
        "cancelOtherSubscription": m16,
        "cancelSubscription":
            MessageLookupByLibrary.simpleMessage("Cancel subscription"),
        "cannotAddMorePhotosAfterBecomingViewer": m17,
=======
        "cancelOtherSubscription": m5,
        "cancelSubscription":
            MessageLookupByLibrary.simpleMessage("Cancel subscription"),
        "cannotAddMorePhotosAfterBecomingViewer": m6,
        "cannotDeleteSharedFiles":
            MessageLookupByLibrary.simpleMessage("Cannot delete shared files"),
>>>>>>> 6786cf1c
        "centerPoint": MessageLookupByLibrary.simpleMessage("Center point"),
        "changeEmail": MessageLookupByLibrary.simpleMessage("Change email"),
        "changePassword":
            MessageLookupByLibrary.simpleMessage("Change password"),
        "changePasswordTitle":
            MessageLookupByLibrary.simpleMessage("Change password"),
        "changePermissions":
            MessageLookupByLibrary.simpleMessage("Change permissions?"),
        "checkForUpdates":
            MessageLookupByLibrary.simpleMessage("Check for updates"),
        "checkInboxAndSpamFolder": MessageLookupByLibrary.simpleMessage(
            "Please check your inbox (and spam) to complete verification"),
        "checking": MessageLookupByLibrary.simpleMessage("Checking..."),
        "claimFreeStorage":
            MessageLookupByLibrary.simpleMessage("Claim free storage"),
        "claimMore": MessageLookupByLibrary.simpleMessage("Claim more!"),
        "claimed": MessageLookupByLibrary.simpleMessage("Claimed"),
<<<<<<< HEAD
        "claimedStorageSoFar": m18,
=======
        "claimedStorageSoFar": m7,
>>>>>>> 6786cf1c
        "clearCaches": MessageLookupByLibrary.simpleMessage("Clear caches"),
        "click": MessageLookupByLibrary.simpleMessage("• Click"),
        "clickOnTheOverflowMenu": MessageLookupByLibrary.simpleMessage(
            "• Click on the overflow menu"),
        "close": MessageLookupByLibrary.simpleMessage("Close"),
        "clubByCaptureTime":
            MessageLookupByLibrary.simpleMessage("Club by capture time"),
        "clubByFileName":
            MessageLookupByLibrary.simpleMessage("Club by file name"),
        "codeAppliedPageTitle":
            MessageLookupByLibrary.simpleMessage("Code applied"),
        "codeCopiedToClipboard":
            MessageLookupByLibrary.simpleMessage("Code copied to clipboard"),
        "codeUsedByYou":
            MessageLookupByLibrary.simpleMessage("Code used by you"),
        "collabLinkSectionDescription": MessageLookupByLibrary.simpleMessage(
            "Create a link to allow people to add and view photos in your shared album without needing an ente app or account. Great for collecting event photos."),
        "collaborativeLink":
            MessageLookupByLibrary.simpleMessage("Collaborative link"),
<<<<<<< HEAD
        "collaborativeLinkCreatedFor": m19,
=======
        "collaborativeLinkCreatedFor": m8,
>>>>>>> 6786cf1c
        "collaborator": MessageLookupByLibrary.simpleMessage("Collaborator"),
        "collaboratorsCanAddPhotosAndVideosToTheSharedAlbum":
            MessageLookupByLibrary.simpleMessage(
                "Collaborators can add photos and videos to the shared album."),
        "collageLayout": MessageLookupByLibrary.simpleMessage("Layout"),
        "collageSaved":
            MessageLookupByLibrary.simpleMessage("Collage saved to gallery"),
        "collectEventPhotos":
            MessageLookupByLibrary.simpleMessage("Collect event photos"),
        "collectPhotos": MessageLookupByLibrary.simpleMessage("Collect photos"),
        "color": MessageLookupByLibrary.simpleMessage("Color"),
        "confirm": MessageLookupByLibrary.simpleMessage("Confirm"),
        "confirm2FADisable": MessageLookupByLibrary.simpleMessage(
            "Are you sure you want to disable two-factor authentication?"),
        "confirmAccountDeletion":
            MessageLookupByLibrary.simpleMessage("Confirm Account Deletion"),
        "confirmDeletePrompt": MessageLookupByLibrary.simpleMessage(
            "Yes, I want to permanently delete this account and all its data."),
        "confirmPassword":
            MessageLookupByLibrary.simpleMessage("Confirm password"),
        "confirmPlanChange":
            MessageLookupByLibrary.simpleMessage("Confirm plan change"),
        "confirmRecoveryKey":
            MessageLookupByLibrary.simpleMessage("Confirm recovery key"),
        "confirmYourRecoveryKey":
            MessageLookupByLibrary.simpleMessage("Confirm your recovery key"),
<<<<<<< HEAD
        "contactFamilyAdmin": m20,
        "contactSupport":
            MessageLookupByLibrary.simpleMessage("Contact support"),
        "contactToManageSubscription": m21,
=======
        "contactFamilyAdmin": m9,
        "contactSupport":
            MessageLookupByLibrary.simpleMessage("Contact support"),
        "contactToManageSubscription": m10,
>>>>>>> 6786cf1c
        "continueLabel": MessageLookupByLibrary.simpleMessage("Continue"),
        "continueOnFreeTrial":
            MessageLookupByLibrary.simpleMessage("Continue on free trial"),
        "convertToAlbum":
            MessageLookupByLibrary.simpleMessage("Convert to album"),
        "copyEmailAddress":
            MessageLookupByLibrary.simpleMessage("Copy email address"),
        "copyLink": MessageLookupByLibrary.simpleMessage("Copy link"),
        "copypasteThisCodentoYourAuthenticatorApp":
            MessageLookupByLibrary.simpleMessage(
                "Copy-paste this code\nto your authenticator app"),
        "couldNotBackUpTryLater": MessageLookupByLibrary.simpleMessage(
            "We could not backup your data.\nWe will retry later."),
        "couldNotFreeUpSpace":
            MessageLookupByLibrary.simpleMessage("Could not free up space"),
        "couldNotUpdateSubscription": MessageLookupByLibrary.simpleMessage(
            "Could not update subscription"),
        "count": MessageLookupByLibrary.simpleMessage("Count"),
        "crashReporting":
            MessageLookupByLibrary.simpleMessage("Crash reporting"),
        "create": MessageLookupByLibrary.simpleMessage("Create"),
        "createAccount": MessageLookupByLibrary.simpleMessage("Create account"),
        "createAlbumActionHint": MessageLookupByLibrary.simpleMessage(
            "Long press to select photos and click + to create an album"),
        "createCollage": MessageLookupByLibrary.simpleMessage("Create collage"),
        "createNewAccount":
            MessageLookupByLibrary.simpleMessage("Create new account"),
        "createOrSelectAlbum":
            MessageLookupByLibrary.simpleMessage("Create or select album"),
        "createPublicLink":
            MessageLookupByLibrary.simpleMessage("Create public link"),
        "creatingLink":
            MessageLookupByLibrary.simpleMessage("Creating link..."),
        "criticalUpdateAvailable":
            MessageLookupByLibrary.simpleMessage("Critical update available"),
        "currentUsageIs":
            MessageLookupByLibrary.simpleMessage("Current usage is "),
        "custom": MessageLookupByLibrary.simpleMessage("Custom"),
        "darkTheme": MessageLookupByLibrary.simpleMessage("Dark"),
        "dayToday": MessageLookupByLibrary.simpleMessage("Today"),
        "dayYesterday": MessageLookupByLibrary.simpleMessage("Yesterday"),
        "decrypting": MessageLookupByLibrary.simpleMessage("Decrypting..."),
        "decryptingVideo":
            MessageLookupByLibrary.simpleMessage("Decrypting video..."),
        "deduplicateFiles":
            MessageLookupByLibrary.simpleMessage("Deduplicate Files"),
        "delete": MessageLookupByLibrary.simpleMessage("Delete"),
        "deleteAccount": MessageLookupByLibrary.simpleMessage("Delete account"),
        "deleteAccountFeedbackPrompt": MessageLookupByLibrary.simpleMessage(
            "We are sorry to see you go. Please share your feedback to help us improve."),
        "deleteAccountPermanentlyButton":
            MessageLookupByLibrary.simpleMessage("Delete Account Permanently"),
        "deleteAlbum": MessageLookupByLibrary.simpleMessage("Delete album"),
        "deleteAlbumDialog": MessageLookupByLibrary.simpleMessage(
            "Also delete the photos (and videos) present in this album from <bold>all</bold> other albums they are part of?"),
        "deleteAlbumsDialogBody": MessageLookupByLibrary.simpleMessage(
            "This will delete all empty albums. This is useful when you want to reduce the clutter in your album list."),
        "deleteAll": MessageLookupByLibrary.simpleMessage("Delete All"),
        "deleteConfirmDialogBody": MessageLookupByLibrary.simpleMessage(
            "You are about to permanently delete your account and all its data.\nThis action is irreversible."),
        "deleteEmailRequest": MessageLookupByLibrary.simpleMessage(
            "Please send an email to <warning>account-deletion@ente.io</warning> from your registered email address."),
        "deleteEmptyAlbums":
            MessageLookupByLibrary.simpleMessage("Delete empty albums"),
        "deleteEmptyAlbumsWithQuestionMark":
            MessageLookupByLibrary.simpleMessage("Delete empty albums?"),
        "deleteFromBoth":
            MessageLookupByLibrary.simpleMessage("Delete from both"),
        "deleteFromDevice":
            MessageLookupByLibrary.simpleMessage("Delete from device"),
        "deleteFromEnte":
            MessageLookupByLibrary.simpleMessage("Delete from ente"),
        "deleteItemCount": m11,
        "deleteLocation":
            MessageLookupByLibrary.simpleMessage("Delete location"),
        "deletePhotos": MessageLookupByLibrary.simpleMessage("Delete photos"),
<<<<<<< HEAD
        "deleteProgress": m22,
=======
        "deleteProgress": m12,
>>>>>>> 6786cf1c
        "deleteReason1": MessageLookupByLibrary.simpleMessage(
            "It’s missing a key feature that I need"),
        "deleteReason2": MessageLookupByLibrary.simpleMessage(
            "The app or a certain feature does not behave as I think it should"),
        "deleteReason3": MessageLookupByLibrary.simpleMessage(
            "I found another service that I like better"),
        "deleteReason4":
            MessageLookupByLibrary.simpleMessage("My reason isn’t listed"),
        "deleteRequestSLAText": MessageLookupByLibrary.simpleMessage(
            "Your request will be processed within 72 hours."),
        "deleteSharedAlbum":
            MessageLookupByLibrary.simpleMessage("Delete shared album?"),
        "deleteSharedAlbumDialogBody": MessageLookupByLibrary.simpleMessage(
            "The album will be deleted for everyone\n\nYou will lose access to shared photos in this album that are owned by others"),
        "deselectAll": MessageLookupByLibrary.simpleMessage("Deselect all"),
        "designedToOutlive":
            MessageLookupByLibrary.simpleMessage("Designed to outlive"),
        "details": MessageLookupByLibrary.simpleMessage("Details"),
        "devAccountChanged": MessageLookupByLibrary.simpleMessage(
            "The developer account we use to publish ente on App Store has changed. Because of this, you will need to login again.\n\nOur apologies for the inconvenience, but this was unavoidable."),
        "deviceFilesAutoUploading": MessageLookupByLibrary.simpleMessage(
            "Files added to this device album will automatically get uploaded to ente."),
        "deviceLockExplanation": MessageLookupByLibrary.simpleMessage(
            "Disable the device screen lock when ente is in the foreground and there is a backup in progress. This is normally not needed, but may help big uploads and initial imports of large libraries complete faster."),
        "didYouKnow": MessageLookupByLibrary.simpleMessage("Did you know?"),
        "disableAutoLock":
            MessageLookupByLibrary.simpleMessage("Disable auto lock"),
        "disableDownloadWarningBody": MessageLookupByLibrary.simpleMessage(
            "Viewers can still take screenshots or save a copy of your photos using external tools"),
        "disableDownloadWarningTitle":
            MessageLookupByLibrary.simpleMessage("Please note"),
<<<<<<< HEAD
        "disableLinkMessage": m23,
=======
        "disableLinkMessage": m13,
>>>>>>> 6786cf1c
        "disableTwofactor":
            MessageLookupByLibrary.simpleMessage("Disable two-factor"),
        "disablingTwofactorAuthentication":
            MessageLookupByLibrary.simpleMessage(
                "Disabling two-factor authentication..."),
        "discord": MessageLookupByLibrary.simpleMessage("Discord"),
        "dismiss": MessageLookupByLibrary.simpleMessage("Dismiss"),
        "distanceInKMUnit": MessageLookupByLibrary.simpleMessage("km"),
        "doThisLater": MessageLookupByLibrary.simpleMessage("Do this later"),
        "doYouWantToDiscardTheEditsYouHaveMade":
            MessageLookupByLibrary.simpleMessage(
                "Do you want to discard the edits you have made?"),
        "done": MessageLookupByLibrary.simpleMessage("Done"),
        "doubleYourStorage":
            MessageLookupByLibrary.simpleMessage("Double your storage"),
        "download": MessageLookupByLibrary.simpleMessage("Download"),
        "downloadFailed":
            MessageLookupByLibrary.simpleMessage("Download failed"),
        "downloading": MessageLookupByLibrary.simpleMessage("Downloading..."),
<<<<<<< HEAD
        "dropSupportEmail": m0,
        "duplicateFileCountWithStorageSaved": m24,
=======
        "dropSupportEmail": m14,
        "duplicateFileCountWithStorageSaved": m15,
        "duplicateItemsGroup": m16,
>>>>>>> 6786cf1c
        "edit": MessageLookupByLibrary.simpleMessage("Edit"),
        "editLocationTagTitle":
            MessageLookupByLibrary.simpleMessage("Edit location"),
        "editsSaved": MessageLookupByLibrary.simpleMessage("Edits saved"),
        "eligible": MessageLookupByLibrary.simpleMessage("eligible"),
        "email": MessageLookupByLibrary.simpleMessage("Email"),
<<<<<<< HEAD
        "emailChangedTo": m25,
        "emailNoEnteAccount": m1,
=======
        "emailChangedTo": m17,
        "emailNoEnteAccount": m18,
        "emailVerificationToggle":
            MessageLookupByLibrary.simpleMessage("Email verification"),
>>>>>>> 6786cf1c
        "emailYourLogs":
            MessageLookupByLibrary.simpleMessage("Email your logs"),
        "empty": MessageLookupByLibrary.simpleMessage("Empty"),
        "emptyTrash": MessageLookupByLibrary.simpleMessage("Empty trash?"),
        "enableMaps": MessageLookupByLibrary.simpleMessage("Enable Maps"),
        "enableMapsDesc": MessageLookupByLibrary.simpleMessage(
            "This will show your photos on a world map.\n\nThis map is hosted by Open Street Map, and the exact locations of your photos are never shared.\n\nYou can disable this feature anytime from Settings."),
        "encryptingBackup":
            MessageLookupByLibrary.simpleMessage("Encrypting backup..."),
        "encryption": MessageLookupByLibrary.simpleMessage("Encryption"),
        "encryptionKeys":
            MessageLookupByLibrary.simpleMessage("Encryption keys"),
        "endtoendEncryptedByDefault": MessageLookupByLibrary.simpleMessage(
            "End-to-end encrypted by default"),
        "enteCanEncryptAndPreserveFilesOnlyIfYouGrant":
            MessageLookupByLibrary.simpleMessage(
                "ente can encrypt and preserve files only if you grant access to them"),
        "entePhotosPerm": MessageLookupByLibrary.simpleMessage(
            "ente <i>needs permission to</i> preserve your photos"),
        "enteSubscriptionPitch": MessageLookupByLibrary.simpleMessage(
            "ente preserves your memories, so they\'re always available to you, even if you lose your device."),
        "enteSubscriptionShareWithFamily": MessageLookupByLibrary.simpleMessage(
            "Your family can be added to your plan as well."),
        "enterAlbumName":
            MessageLookupByLibrary.simpleMessage("Enter album name"),
        "enterCode": MessageLookupByLibrary.simpleMessage("Enter code"),
        "enterCodeDescription": MessageLookupByLibrary.simpleMessage(
            "Enter the code provided by your friend to claim free storage for both of you"),
        "enterEmail": MessageLookupByLibrary.simpleMessage("Enter email"),
        "enterFileName":
            MessageLookupByLibrary.simpleMessage("Enter file name"),
        "enterNewPasswordToEncrypt": MessageLookupByLibrary.simpleMessage(
            "Enter a new password we can use to encrypt your data"),
        "enterPassword": MessageLookupByLibrary.simpleMessage("Enter password"),
        "enterPasswordToEncrypt": MessageLookupByLibrary.simpleMessage(
            "Enter a password we can use to encrypt your data"),
        "enterReferralCode":
            MessageLookupByLibrary.simpleMessage("Enter referral code"),
        "enterThe6digitCodeFromnyourAuthenticatorApp":
            MessageLookupByLibrary.simpleMessage(
                "Enter the 6-digit code from\nyour authenticator app"),
        "enterValidEmail": MessageLookupByLibrary.simpleMessage(
            "Please enter a valid email address."),
        "enterYourEmailAddress":
            MessageLookupByLibrary.simpleMessage("Enter your email address"),
        "enterYourPassword":
            MessageLookupByLibrary.simpleMessage("Enter your password"),
        "enterYourRecoveryKey":
            MessageLookupByLibrary.simpleMessage("Enter your recovery key"),
        "error": MessageLookupByLibrary.simpleMessage("Error"),
        "everywhere": MessageLookupByLibrary.simpleMessage("everywhere"),
        "exif": MessageLookupByLibrary.simpleMessage("EXIF"),
        "existingUser": MessageLookupByLibrary.simpleMessage("Existing user"),
        "expiredLinkInfo": MessageLookupByLibrary.simpleMessage(
            "This link has expired. Please select a new expiry time or disable link expiry."),
        "exportLogs": MessageLookupByLibrary.simpleMessage("Export logs"),
        "exportYourData":
            MessageLookupByLibrary.simpleMessage("Export your data"),
        "failedToApplyCode":
            MessageLookupByLibrary.simpleMessage("Failed to apply code"),
        "failedToCancel":
            MessageLookupByLibrary.simpleMessage("Failed to cancel"),
        "failedToDownloadVideo":
            MessageLookupByLibrary.simpleMessage("Failed to download video"),
        "failedToFetchOriginalForEdit": MessageLookupByLibrary.simpleMessage(
            "Failed to fetch original for edit"),
        "failedToFetchReferralDetails": MessageLookupByLibrary.simpleMessage(
            "Unable to fetch referral details. Please try again later."),
        "failedToLoadAlbums":
            MessageLookupByLibrary.simpleMessage("Failed to load albums"),
        "failedToRenew":
            MessageLookupByLibrary.simpleMessage("Failed to renew"),
        "failedToVerifyPaymentStatus": MessageLookupByLibrary.simpleMessage(
            "Failed to verify payment status"),
        "familyPlanOverview": MessageLookupByLibrary.simpleMessage(
            "Add 5 family members to your existing plan without paying extra.\n\nEach member gets their own private space, and cannot see each other\'s files unless they\'re shared.\n\nFamily plans are available to customers who have a paid ente subscription.\n\nSubscribe now to get started!"),
        "familyPlanPortalTitle": MessageLookupByLibrary.simpleMessage("Family"),
        "familyPlans": MessageLookupByLibrary.simpleMessage("Family plans"),
        "faq": MessageLookupByLibrary.simpleMessage("FAQ"),
        "faqs": MessageLookupByLibrary.simpleMessage("FAQs"),
        "favorite": MessageLookupByLibrary.simpleMessage("Favorite"),
        "feedback": MessageLookupByLibrary.simpleMessage("Feedback"),
        "fileFailedToSaveToGallery": MessageLookupByLibrary.simpleMessage(
            "Failed to save file to gallery"),
        "fileInfoAddDescHint":
            MessageLookupByLibrary.simpleMessage("Add a description..."),
        "fileSavedToGallery":
            MessageLookupByLibrary.simpleMessage("File saved to gallery"),
<<<<<<< HEAD
        "fileTypesAndNames":
            MessageLookupByLibrary.simpleMessage("File types and names"),
        "filesBackedUpFromDevice": m26,
        "filesBackedUpInAlbum": m27,
=======
        "filesBackedUpFromDevice": m19,
        "filesBackedUpInAlbum": m20,
>>>>>>> 6786cf1c
        "filesDeleted": MessageLookupByLibrary.simpleMessage("Files deleted"),
        "flip": MessageLookupByLibrary.simpleMessage("Flip"),
        "forYourMemories":
            MessageLookupByLibrary.simpleMessage("for your memories"),
        "forgotPassword":
            MessageLookupByLibrary.simpleMessage("Forgot password"),
        "freeStorageClaimed":
            MessageLookupByLibrary.simpleMessage("Free storage claimed"),
<<<<<<< HEAD
        "freeStorageOnReferralSuccess": m2,
        "freeStorageUsable":
            MessageLookupByLibrary.simpleMessage("Free storage usable"),
        "freeTrial": MessageLookupByLibrary.simpleMessage("Free trial"),
        "freeTrialValidTill": m28,
        "freeUpAccessPostDelete": m29,
        "freeUpAmount": m30,
        "freeUpDeviceSpace":
            MessageLookupByLibrary.simpleMessage("Free up device space"),
        "freeUpSpace": MessageLookupByLibrary.simpleMessage("Free up space"),
        "freeUpSpaceSaving": m31,
=======
        "freeStorageOnReferralSuccess": m21,
        "freeStorageSpace": m22,
        "freeStorageUsable":
            MessageLookupByLibrary.simpleMessage("Free storage usable"),
        "freeTrial": MessageLookupByLibrary.simpleMessage("Free trial"),
        "freeTrialValidTill": m23,
        "freeUpAccessPostDelete": m24,
        "freeUpAmount": m25,
        "freeUpDeviceSpace":
            MessageLookupByLibrary.simpleMessage("Free up device space"),
        "freeUpSpace": MessageLookupByLibrary.simpleMessage("Free up space"),
        "freeUpSpaceSaving": m26,
>>>>>>> 6786cf1c
        "galleryMemoryLimitInfo": MessageLookupByLibrary.simpleMessage(
            "Up to 1000 memories shown in gallery"),
        "general": MessageLookupByLibrary.simpleMessage("General"),
        "generatingEncryptionKeys": MessageLookupByLibrary.simpleMessage(
            "Generating encryption keys..."),
        "goToSettings": MessageLookupByLibrary.simpleMessage("Go to settings"),
        "googlePlayId": MessageLookupByLibrary.simpleMessage("Google Play ID"),
        "grantFullAccessPrompt": MessageLookupByLibrary.simpleMessage(
            "Please allow access to all photos in the Settings app"),
        "grantPermission":
            MessageLookupByLibrary.simpleMessage("Grant permission"),
        "groupNearbyPhotos":
            MessageLookupByLibrary.simpleMessage("Group nearby photos"),
        "hidden": MessageLookupByLibrary.simpleMessage("Hidden"),
        "hide": MessageLookupByLibrary.simpleMessage("Hide"),
        "hiding": MessageLookupByLibrary.simpleMessage("Hiding..."),
        "hostedAtOsmFrance":
            MessageLookupByLibrary.simpleMessage("Hosted at OSM France"),
        "howItWorks": MessageLookupByLibrary.simpleMessage("How it works"),
        "howToViewShareeVerificationID": MessageLookupByLibrary.simpleMessage(
            "Please ask them to long-press their email address on the settings screen, and verify that the IDs on both devices match."),
        "iOSGoToSettingsDescription": MessageLookupByLibrary.simpleMessage(
            "Biometric authentication is not set up on your device. Please either enable Touch ID or Face ID on your phone."),
        "iOSLockOut": MessageLookupByLibrary.simpleMessage(
            "Biometric authentication is disabled. Please lock and unlock your screen to enable it."),
        "iOSOkButton": MessageLookupByLibrary.simpleMessage("OK"),
        "ignoreUpdate": MessageLookupByLibrary.simpleMessage("Ignore"),
        "ignoredFolderUploadReason": MessageLookupByLibrary.simpleMessage(
            "Some files in this album are ignored from upload because they had previously been deleted from ente."),
        "importing": MessageLookupByLibrary.simpleMessage("Importing...."),
        "incorrectCode": MessageLookupByLibrary.simpleMessage("Incorrect code"),
        "incorrectPasswordTitle":
            MessageLookupByLibrary.simpleMessage("Incorrect password"),
        "incorrectRecoveryKey":
            MessageLookupByLibrary.simpleMessage("Incorrect recovery key"),
        "incorrectRecoveryKeyBody": MessageLookupByLibrary.simpleMessage(
            "The recovery key you entered is incorrect"),
        "incorrectRecoveryKeyTitle":
            MessageLookupByLibrary.simpleMessage("Incorrect recovery key"),
        "insecureDevice":
            MessageLookupByLibrary.simpleMessage("Insecure device"),
        "installManually":
            MessageLookupByLibrary.simpleMessage("Install manually"),
        "invalidEmailAddress":
            MessageLookupByLibrary.simpleMessage("Invalid email address"),
        "invalidKey": MessageLookupByLibrary.simpleMessage("Invalid key"),
        "invalidRecoveryKey": MessageLookupByLibrary.simpleMessage(
            "The recovery key you entered is not valid. Please make sure it contains 24 words, and check the spelling of each.\n\nIf you entered an older recovery code, make sure it is 64 characters long, and check each of them."),
        "invite": MessageLookupByLibrary.simpleMessage("Invite"),
        "inviteToEnte": MessageLookupByLibrary.simpleMessage("Invite to ente"),
        "inviteYourFriends":
            MessageLookupByLibrary.simpleMessage("Invite your friends"),
        "inviteYourFriendsToEnte":
            MessageLookupByLibrary.simpleMessage("Invite your friends to ente"),
        "itLooksLikeSomethingWentWrongPleaseRetryAfterSome":
            MessageLookupByLibrary.simpleMessage(
                "It looks like something went wrong. Please retry after some time. If the error persists, please contact our support team."),
<<<<<<< HEAD
        "itemCount": m32,
        "itemSelectedCount": m33,
=======
        "itemCount": m27,
>>>>>>> 6786cf1c
        "itemsShowTheNumberOfDaysRemainingBeforePermanentDeletion":
            MessageLookupByLibrary.simpleMessage(
                "Items show the number of days remaining before permanent deletion"),
        "itemsWillBeRemovedFromAlbum": MessageLookupByLibrary.simpleMessage(
            "Selected items will be removed from this album"),
        "keepPhotos": MessageLookupByLibrary.simpleMessage("Keep Photos"),
        "kiloMeterUnit": MessageLookupByLibrary.simpleMessage("km"),
        "kindlyHelpUsWithThisInformation": MessageLookupByLibrary.simpleMessage(
            "Kindly help us with this information"),
        "language": MessageLookupByLibrary.simpleMessage("Language"),
        "lastUpdated": MessageLookupByLibrary.simpleMessage("Last updated"),
        "leave": MessageLookupByLibrary.simpleMessage("Leave"),
        "leaveAlbum": MessageLookupByLibrary.simpleMessage("Leave album"),
        "leaveFamily": MessageLookupByLibrary.simpleMessage("Leave family"),
        "leaveSharedAlbum":
            MessageLookupByLibrary.simpleMessage("Leave shared album?"),
        "light": MessageLookupByLibrary.simpleMessage("Light"),
        "lightTheme": MessageLookupByLibrary.simpleMessage("Light"),
        "linkCopiedToClipboard":
            MessageLookupByLibrary.simpleMessage("Link copied to clipboard"),
        "linkDeviceLimit": MessageLookupByLibrary.simpleMessage("Device limit"),
        "linkEnabled": MessageLookupByLibrary.simpleMessage("Enabled"),
        "linkExpired": MessageLookupByLibrary.simpleMessage("Expired"),
<<<<<<< HEAD
        "linkExpiresOn": m34,
=======
        "linkExpiresOn": m28,
>>>>>>> 6786cf1c
        "linkExpiry": MessageLookupByLibrary.simpleMessage("Link expiry"),
        "linkHasExpired":
            MessageLookupByLibrary.simpleMessage("Link has expired"),
        "linkNeverExpires": MessageLookupByLibrary.simpleMessage("Never"),
        "loadMessage1": MessageLookupByLibrary.simpleMessage(
            "You can share your subscription with your family"),
        "loadMessage2": MessageLookupByLibrary.simpleMessage(
            "We have preserved over 10 million memories so far"),
        "loadMessage3": MessageLookupByLibrary.simpleMessage(
            "We keep 3 copies of your data, one in an underground fallout shelter"),
        "loadMessage4": MessageLookupByLibrary.simpleMessage(
            "All our apps are open source"),
        "loadMessage5": MessageLookupByLibrary.simpleMessage(
            "Our source code and cryptography have been externally audited"),
        "loadMessage6": MessageLookupByLibrary.simpleMessage(
            "You can share links to your albums with your loved ones"),
        "loadMessage7": MessageLookupByLibrary.simpleMessage(
            "Our mobile apps run in the background to encrypt and backup any new photos you click"),
        "loadMessage8": MessageLookupByLibrary.simpleMessage(
            "web.ente.io has a slick uploader"),
        "loadMessage9": MessageLookupByLibrary.simpleMessage(
            "We use Xchacha20Poly1305 to safely encrypt your data"),
        "loadingExifData":
            MessageLookupByLibrary.simpleMessage("Loading EXIF data..."),
        "loadingGallery":
            MessageLookupByLibrary.simpleMessage("Loading gallery..."),
        "loadingMessage":
            MessageLookupByLibrary.simpleMessage("Loading your photos..."),
        "localGallery": MessageLookupByLibrary.simpleMessage("Local gallery"),
        "location": MessageLookupByLibrary.simpleMessage("Location"),
        "locationName": MessageLookupByLibrary.simpleMessage("Location name"),
        "locationTagFeatureDescription": MessageLookupByLibrary.simpleMessage(
            "A location tag groups all photos that were taken within some radius of a photo"),
        "lockButtonLabel": MessageLookupByLibrary.simpleMessage("Lock"),
        "lockScreenEnablePreSteps": MessageLookupByLibrary.simpleMessage(
            "To enable lockscreen, please setup device passcode or screen lock in your system settings."),
        "lockscreen": MessageLookupByLibrary.simpleMessage("Lockscreen"),
        "logInLabel": MessageLookupByLibrary.simpleMessage("Log in"),
        "loggingOut": MessageLookupByLibrary.simpleMessage("Logging out..."),
        "loginTerms": MessageLookupByLibrary.simpleMessage(
            "By clicking log in, I agree to the <u-terms>terms of service</u-terms> and <u-policy>privacy policy</u-policy>"),
        "logout": MessageLookupByLibrary.simpleMessage("Logout"),
        "logsDialogBody": MessageLookupByLibrary.simpleMessage(
            "This will send across logs to help us debug your issue. Please note that file names will be included to help track issues with specific files."),
        "longpressOnAnItemToViewInFullscreen":
            MessageLookupByLibrary.simpleMessage(
                "Long-press on an item to view in full-screen"),
        "lostDevice": MessageLookupByLibrary.simpleMessage("Lost device?"),
        "manage": MessageLookupByLibrary.simpleMessage("Manage"),
        "manageDeviceStorage":
            MessageLookupByLibrary.simpleMessage("Manage device storage"),
        "manageFamily": MessageLookupByLibrary.simpleMessage("Manage Family"),
        "manageLink": MessageLookupByLibrary.simpleMessage("Manage link"),
        "manageParticipants": MessageLookupByLibrary.simpleMessage("Manage"),
        "manageSubscription":
            MessageLookupByLibrary.simpleMessage("Manage subscription"),
        "map": MessageLookupByLibrary.simpleMessage("Map"),
        "maps": MessageLookupByLibrary.simpleMessage("Maps"),
        "mastodon": MessageLookupByLibrary.simpleMessage("Mastodon"),
        "matrix": MessageLookupByLibrary.simpleMessage("Matrix"),
<<<<<<< HEAD
        "maxDeviceLimitSpikeHandling": m35,
        "memoryCount": m36,
=======
        "memoryCount": m29,
>>>>>>> 6786cf1c
        "merchandise": MessageLookupByLibrary.simpleMessage("Merchandise"),
        "mobileWebDesktop":
            MessageLookupByLibrary.simpleMessage("Mobile, Web, Desktop"),
        "moderateStrength": MessageLookupByLibrary.simpleMessage("Moderate"),
        "moments": MessageLookupByLibrary.simpleMessage("Moments"),
        "monthly": MessageLookupByLibrary.simpleMessage("Monthly"),
<<<<<<< HEAD
        "moveItem": m37,
        "moveToAlbum": MessageLookupByLibrary.simpleMessage("Move to album"),
        "movedSuccessfullyTo": m38,
=======
        "moveItem": m30,
        "moveToAlbum": MessageLookupByLibrary.simpleMessage("Move to album"),
        "moveToHiddenAlbum":
            MessageLookupByLibrary.simpleMessage("Move to hidden album"),
        "movedSuccessfullyTo": m31,
>>>>>>> 6786cf1c
        "movedToTrash": MessageLookupByLibrary.simpleMessage("Moved to trash"),
        "movingFilesToAlbum":
            MessageLookupByLibrary.simpleMessage("Moving files to album..."),
        "name": MessageLookupByLibrary.simpleMessage("Name"),
        "never": MessageLookupByLibrary.simpleMessage("Never"),
        "newAlbum": MessageLookupByLibrary.simpleMessage("New album"),
        "newToEnte": MessageLookupByLibrary.simpleMessage("New to ente"),
        "newest": MessageLookupByLibrary.simpleMessage("Newest"),
        "no": MessageLookupByLibrary.simpleMessage("No"),
        "noAlbumsSharedByYouYet":
            MessageLookupByLibrary.simpleMessage("No albums shared by you yet"),
        "noDeviceLimit": MessageLookupByLibrary.simpleMessage("None"),
        "noDeviceThatCanBeDeleted": MessageLookupByLibrary.simpleMessage(
            "You\'ve no files on this device that can be deleted"),
        "noDuplicates": MessageLookupByLibrary.simpleMessage("✨ No duplicates"),
        "noExifData": MessageLookupByLibrary.simpleMessage("No EXIF data"),
        "noHiddenPhotosOrVideos":
            MessageLookupByLibrary.simpleMessage("No hidden photos or videos"),
        "noImagesWithLocation":
            MessageLookupByLibrary.simpleMessage("No images with location"),
        "noPhotosAreBeingBackedUpRightNow":
            MessageLookupByLibrary.simpleMessage(
                "No photos are being backed up right now"),
        "noPhotosFoundHere":
            MessageLookupByLibrary.simpleMessage("No photos found here"),
        "noRecoveryKey":
            MessageLookupByLibrary.simpleMessage("No recovery key?"),
        "noRecoveryKeyNoDecryption": MessageLookupByLibrary.simpleMessage(
            "Due to the nature of our end-to-end encryption protocol, your data cannot be decrypted without your password or recovery key"),
        "noResults": MessageLookupByLibrary.simpleMessage("No results"),
        "noResultsFound":
            MessageLookupByLibrary.simpleMessage("No results found"),
        "nothingSharedWithYouYet":
            MessageLookupByLibrary.simpleMessage("Nothing shared with you yet"),
        "nothingToSeeHere":
            MessageLookupByLibrary.simpleMessage("Nothing to see here! 👀"),
        "notifications": MessageLookupByLibrary.simpleMessage("Notifications"),
        "ok": MessageLookupByLibrary.simpleMessage("Ok"),
        "onDevice": MessageLookupByLibrary.simpleMessage("On device"),
        "onEnte": MessageLookupByLibrary.simpleMessage(
            "On <branding>ente</branding>"),
        "oops": MessageLookupByLibrary.simpleMessage("Oops"),
        "oopsCouldNotSaveEdits":
            MessageLookupByLibrary.simpleMessage("Oops, could not save edits"),
        "oopsSomethingWentWrong":
            MessageLookupByLibrary.simpleMessage("Oops, something went wrong"),
        "openSettings": MessageLookupByLibrary.simpleMessage("Open Settings"),
        "openTheItem": MessageLookupByLibrary.simpleMessage("• Open the item"),
        "openstreetmapContributors":
            MessageLookupByLibrary.simpleMessage("OpenStreetMap contributors"),
        "optionalAsShortAsYouLike": MessageLookupByLibrary.simpleMessage(
            "Optional, as short as you like..."),
        "orPickAnExistingOne":
            MessageLookupByLibrary.simpleMessage("Or pick an existing one"),
        "password": MessageLookupByLibrary.simpleMessage("Password"),
        "passwordChangedSuccessfully": MessageLookupByLibrary.simpleMessage(
            "Password changed successfully"),
        "passwordLock": MessageLookupByLibrary.simpleMessage("Password lock"),
<<<<<<< HEAD
        "passwordStrength": m3,
=======
        "passwordStrength": m32,
>>>>>>> 6786cf1c
        "passwordWarning": MessageLookupByLibrary.simpleMessage(
            "We don\'t store this password, so if you forget, <underline>we cannot decrypt your data</underline>"),
        "paymentDetails":
            MessageLookupByLibrary.simpleMessage("Payment details"),
        "paymentFailed": MessageLookupByLibrary.simpleMessage("Payment failed"),
<<<<<<< HEAD
        "paymentFailedTalkToProvider": m39,
        "paymentFailedWithReason": m40,
=======
        "paymentFailedTalkToProvider": m33,
        "paymentFailedWithReason": m34,
>>>>>>> 6786cf1c
        "pendingSync": MessageLookupByLibrary.simpleMessage("Pending sync"),
        "people": MessageLookupByLibrary.simpleMessage("People"),
        "peopleUsingYourCode":
            MessageLookupByLibrary.simpleMessage("People using your code"),
        "permDeleteWarning": MessageLookupByLibrary.simpleMessage(
            "All items in trash will be permanently deleted\n\nThis action cannot be undone"),
        "permanentlyDelete":
            MessageLookupByLibrary.simpleMessage("Permanently delete"),
        "permanentlyDeleteFromDevice": MessageLookupByLibrary.simpleMessage(
            "Permanently delete from device?"),
        "photoDescriptions":
            MessageLookupByLibrary.simpleMessage("Photo descriptions"),
        "photoGridSize":
            MessageLookupByLibrary.simpleMessage("Photo grid size"),
        "photoSmallCase": MessageLookupByLibrary.simpleMessage("photo"),
        "photosAddedByYouWillBeRemovedFromTheAlbum":
            MessageLookupByLibrary.simpleMessage(
                "Photos added by you will be removed from the album"),
        "pickCenterPoint":
            MessageLookupByLibrary.simpleMessage("Pick center point"),
        "pinAlbum": MessageLookupByLibrary.simpleMessage("Pin album"),
        "playStoreFreeTrialValidTill": m35,
        "playstoreSubscription":
            MessageLookupByLibrary.simpleMessage("PlayStore subscription"),
        "pleaseContactSupportAndWeWillBeHappyToHelp":
            MessageLookupByLibrary.simpleMessage(
                "Please contact support@ente.io and we will be happy to help!"),
        "pleaseContactSupportIfTheProblemPersists":
            MessageLookupByLibrary.simpleMessage(
                "Please contact support if the problem persists"),
<<<<<<< HEAD
        "pleaseEmailUsAt": m41,
=======
        "pleaseEmailUsAt": m36,
>>>>>>> 6786cf1c
        "pleaseGrantPermissions":
            MessageLookupByLibrary.simpleMessage("Please grant permissions"),
        "pleaseLoginAgain":
            MessageLookupByLibrary.simpleMessage("Please login again"),
<<<<<<< HEAD
        "pleaseSendTheLogsTo": m42,
=======
        "pleaseSendTheLogsTo": m37,
>>>>>>> 6786cf1c
        "pleaseTryAgain":
            MessageLookupByLibrary.simpleMessage("Please try again"),
        "pleaseVerifyTheCodeYouHaveEntered":
            MessageLookupByLibrary.simpleMessage(
                "Please verify the code you have entered"),
        "pleaseWait": MessageLookupByLibrary.simpleMessage("Please wait..."),
        "pleaseWaitDeletingAlbum":
            MessageLookupByLibrary.simpleMessage("Please wait, deleting album"),
        "pleaseWaitForSometimeBeforeRetrying":
            MessageLookupByLibrary.simpleMessage(
                "Please wait for sometime before retrying"),
        "preparingLogs":
            MessageLookupByLibrary.simpleMessage("Preparing logs..."),
        "preserveMore": MessageLookupByLibrary.simpleMessage("Preserve more"),
        "pressAndHoldToPlayVideo": MessageLookupByLibrary.simpleMessage(
            "Press and hold to play video"),
        "pressAndHoldToPlayVideoDetailed": MessageLookupByLibrary.simpleMessage(
            "Press and hold on the image to  play video"),
        "privacy": MessageLookupByLibrary.simpleMessage("Privacy"),
        "privacyPolicyTitle":
            MessageLookupByLibrary.simpleMessage("Privacy Policy"),
        "privateBackups":
            MessageLookupByLibrary.simpleMessage("Private backups"),
        "privateSharing":
            MessageLookupByLibrary.simpleMessage("Private sharing"),
        "publicLinkCreated":
            MessageLookupByLibrary.simpleMessage("Public link created"),
        "publicLinkEnabled":
            MessageLookupByLibrary.simpleMessage("Public link enabled"),
        "quickLinks": MessageLookupByLibrary.simpleMessage("Quick links"),
        "radius": MessageLookupByLibrary.simpleMessage("Radius"),
        "raiseTicket": MessageLookupByLibrary.simpleMessage("Raise ticket"),
        "rateTheApp": MessageLookupByLibrary.simpleMessage("Rate the app"),
        "rateUs": MessageLookupByLibrary.simpleMessage("Rate us"),
<<<<<<< HEAD
        "rateUsOnStore": m43,
=======
        "rateUsOnStore": m38,
>>>>>>> 6786cf1c
        "recover": MessageLookupByLibrary.simpleMessage("Recover"),
        "recoverAccount":
            MessageLookupByLibrary.simpleMessage("Recover account"),
        "recoverButton": MessageLookupByLibrary.simpleMessage("Recover"),
        "recoveryKey": MessageLookupByLibrary.simpleMessage("Recovery key"),
        "recoveryKeyCopiedToClipboard": MessageLookupByLibrary.simpleMessage(
            "Recovery key copied to clipboard"),
        "recoveryKeyOnForgotPassword": MessageLookupByLibrary.simpleMessage(
            "If you forget your password, the only way you can recover your data is with this key."),
        "recoveryKeySaveDescription": MessageLookupByLibrary.simpleMessage(
            "We don\'t store this key, please save this 24 word key in a safe place."),
        "recoveryKeySuccessBody": MessageLookupByLibrary.simpleMessage(
            "Great! Your recovery key is valid. Thank you for verifying.\n\nPlease remember to keep your recovery key safely backed up."),
        "recoveryKeyVerified":
            MessageLookupByLibrary.simpleMessage("Recovery key verified"),
        "recoveryKeyVerifyReason": MessageLookupByLibrary.simpleMessage(
            "Your recovery key is the only way to recover your photos if you forget your password. You can find your recovery key in Settings > Security.\n\nPlease enter your recovery key here to verify that you have saved it correctly."),
        "recoverySuccessful":
            MessageLookupByLibrary.simpleMessage("Recovery successful!"),
        "recreatePasswordBody": MessageLookupByLibrary.simpleMessage(
            "The current device is not powerful enough to verify your password, but we can regenerate in a way that works with all devices.\n\nPlease login using your recovery key and regenerate your password (you can use the same one again if you wish)."),
        "recreatePasswordTitle":
            MessageLookupByLibrary.simpleMessage("Recreate password"),
        "reddit": MessageLookupByLibrary.simpleMessage("Reddit"),
        "referFriendsAnd2xYourPlan": MessageLookupByLibrary.simpleMessage(
            "Refer friends and 2x your plan"),
        "referralStep1": MessageLookupByLibrary.simpleMessage(
            "1. Give this code to your friends"),
        "referralStep2": MessageLookupByLibrary.simpleMessage(
            "2. They sign up for a paid plan"),
<<<<<<< HEAD
        "referralStep3": m4,
=======
        "referralStep3": m39,
>>>>>>> 6786cf1c
        "referrals": MessageLookupByLibrary.simpleMessage("Referrals"),
        "referralsAreCurrentlyPaused": MessageLookupByLibrary.simpleMessage(
            "Referrals are currently paused"),
        "remindToEmptyDeviceTrash": MessageLookupByLibrary.simpleMessage(
            "Also empty \"Recently Deleted\" from \"Settings\" -> \"Storage\" to claim the freed space"),
        "remindToEmptyEnteTrash": MessageLookupByLibrary.simpleMessage(
            "Also empty your \"Trash\" to claim the freed up space"),
        "remoteImages": MessageLookupByLibrary.simpleMessage("Remote images"),
        "remoteThumbnails":
            MessageLookupByLibrary.simpleMessage("Remote thumbnails"),
        "remoteVideos": MessageLookupByLibrary.simpleMessage("Remote videos"),
        "remove": MessageLookupByLibrary.simpleMessage("Remove"),
        "removeDuplicates":
            MessageLookupByLibrary.simpleMessage("Remove duplicates"),
        "removeFromAlbum":
            MessageLookupByLibrary.simpleMessage("Remove from album"),
        "removeFromAlbumTitle":
            MessageLookupByLibrary.simpleMessage("Remove from album?"),
        "removeFromFavorite":
            MessageLookupByLibrary.simpleMessage("Remove from favorite"),
        "removeLink": MessageLookupByLibrary.simpleMessage("Remove link"),
        "removeParticipant":
            MessageLookupByLibrary.simpleMessage("Remove participant"),
<<<<<<< HEAD
        "removeParticipantBody": m44,
=======
        "removeParticipantBody": m40,
>>>>>>> 6786cf1c
        "removePublicLink":
            MessageLookupByLibrary.simpleMessage("Remove public link"),
        "removeShareItemsWarning": MessageLookupByLibrary.simpleMessage(
            "Some of the items you are removing were added by other people, and you will lose access to them"),
        "removeWithQuestionMark":
            MessageLookupByLibrary.simpleMessage("Remove?"),
        "removingFromFavorites":
            MessageLookupByLibrary.simpleMessage("Removing from favorites..."),
        "rename": MessageLookupByLibrary.simpleMessage("Rename"),
        "renameAlbum": MessageLookupByLibrary.simpleMessage("Rename album"),
        "renameFile": MessageLookupByLibrary.simpleMessage("Rename file"),
        "renewSubscription":
            MessageLookupByLibrary.simpleMessage("Renew subscription"),
<<<<<<< HEAD
        "renewsOn": m45,
=======
        "renewsOn": m41,
>>>>>>> 6786cf1c
        "reportABug": MessageLookupByLibrary.simpleMessage("Report a bug"),
        "reportBug": MessageLookupByLibrary.simpleMessage("Report bug"),
        "resendEmail": MessageLookupByLibrary.simpleMessage("Resend email"),
        "resetIgnoredFiles":
            MessageLookupByLibrary.simpleMessage("Reset ignored files"),
        "resetPasswordTitle":
            MessageLookupByLibrary.simpleMessage("Reset password"),
        "resetToDefault":
            MessageLookupByLibrary.simpleMessage("Reset to default"),
        "restore": MessageLookupByLibrary.simpleMessage("Restore"),
        "restoreToAlbum":
            MessageLookupByLibrary.simpleMessage("Restore to album"),
        "restoringFiles":
            MessageLookupByLibrary.simpleMessage("Restoring files..."),
        "retry": MessageLookupByLibrary.simpleMessage("Retry"),
        "reviewDeduplicateItems": MessageLookupByLibrary.simpleMessage(
            "Please review and delete the items you believe are duplicates."),
        "rotateLeft": MessageLookupByLibrary.simpleMessage("Rotate left"),
        "rotateRight": MessageLookupByLibrary.simpleMessage("Rotate right"),
        "safelyStored": MessageLookupByLibrary.simpleMessage("Safely stored"),
        "save": MessageLookupByLibrary.simpleMessage("Save"),
        "saveCollage": MessageLookupByLibrary.simpleMessage("Save collage"),
        "saveCopy": MessageLookupByLibrary.simpleMessage("Save copy"),
        "saveKey": MessageLookupByLibrary.simpleMessage("Save key"),
        "saveYourRecoveryKeyIfYouHaventAlready":
            MessageLookupByLibrary.simpleMessage(
                "Save your recovery key if you haven\'t already"),
        "saving": MessageLookupByLibrary.simpleMessage("Saving..."),
        "scanCode": MessageLookupByLibrary.simpleMessage("Scan code"),
        "scanThisBarcodeWithnyourAuthenticatorApp":
            MessageLookupByLibrary.simpleMessage(
                "Scan this barcode with\nyour authenticator app"),
        "searchAlbumsEmptySection":
            MessageLookupByLibrary.simpleMessage("Albums"),
        "searchByAlbumNameHint":
            MessageLookupByLibrary.simpleMessage("Album name"),
        "searchByExamples": MessageLookupByLibrary.simpleMessage(
            "• Album names (e.g. \"Camera\")\n• Types of files (e.g. \"Videos\", \".gif\")\n• Years and months (e.g. \"2022\", \"January\")\n• Holidays (e.g. \"Christmas\")\n• Photo descriptions (e.g. “#fun”)"),
        "searchCaptionEmptySection": MessageLookupByLibrary.simpleMessage(
            "Add descriptions like \"#trip\" in photo info to quickly find them here"),
        "searchDatesEmptySection": MessageLookupByLibrary.simpleMessage(
            "Search by a date, month or year"),
        "searchFaceEmptySection":
            MessageLookupByLibrary.simpleMessage("Find all photos of a person"),
        "searchFileTypesAndNamesEmptySection":
            MessageLookupByLibrary.simpleMessage("File types and names"),
        "searchHintText": MessageLookupByLibrary.simpleMessage(
            "Albums, months, days, years, ..."),
        "searchLocationEmptySection": MessageLookupByLibrary.simpleMessage(
            "Group photos that are taken within some radius of a photo"),
        "searchPeopleEmptySection": MessageLookupByLibrary.simpleMessage(
            "Invite people, and you\'ll see all photos shared by them here"),
        "security": MessageLookupByLibrary.simpleMessage("Security"),
        "selectAlbum": MessageLookupByLibrary.simpleMessage("Select album"),
        "selectAll": MessageLookupByLibrary.simpleMessage("Select all"),
        "selectFoldersForBackup":
            MessageLookupByLibrary.simpleMessage("Select folders for backup"),
        "selectItemsToAdd":
            MessageLookupByLibrary.simpleMessage("Select items to add"),
        "selectLanguage":
            MessageLookupByLibrary.simpleMessage("Select Language"),
        "selectMorePhotos":
            MessageLookupByLibrary.simpleMessage("Select more photos"),
        "selectReason": MessageLookupByLibrary.simpleMessage("Select reason"),
        "selectYourPlan":
            MessageLookupByLibrary.simpleMessage("Select your plan"),
        "selectedFilesAreNotOnEnte": MessageLookupByLibrary.simpleMessage(
            "Selected files are not on ente"),
        "selectedFoldersWillBeEncryptedAndBackedUp":
            MessageLookupByLibrary.simpleMessage(
                "Selected folders will be encrypted and backed up"),
        "selectedItemsWillBeDeletedFromAllAlbumsAndMoved":
            MessageLookupByLibrary.simpleMessage(
                "Selected items will be deleted from all albums and moved to trash."),
<<<<<<< HEAD
        "selectedPhotos": m46,
        "selectedPhotosWithYours": m47,
=======
        "selectedPhotos": m42,
        "selectedPhotosWithYours": m43,
>>>>>>> 6786cf1c
        "send": MessageLookupByLibrary.simpleMessage("Send"),
        "sendEmail": MessageLookupByLibrary.simpleMessage("Send email"),
        "sendInvite": MessageLookupByLibrary.simpleMessage("Send invite"),
        "sendLink": MessageLookupByLibrary.simpleMessage("Send link"),
        "sessionExpired":
            MessageLookupByLibrary.simpleMessage("Session expired"),
        "setAPassword": MessageLookupByLibrary.simpleMessage("Set a password"),
        "setAs": MessageLookupByLibrary.simpleMessage("Set as"),
        "setCover": MessageLookupByLibrary.simpleMessage("Set cover"),
        "setLabel": MessageLookupByLibrary.simpleMessage("Set"),
        "setPasswordTitle":
            MessageLookupByLibrary.simpleMessage("Set password"),
        "setRadius": MessageLookupByLibrary.simpleMessage("Set radius"),
        "setupComplete": MessageLookupByLibrary.simpleMessage("Setup complete"),
        "share": MessageLookupByLibrary.simpleMessage("Share"),
        "shareALink": MessageLookupByLibrary.simpleMessage("Share a link"),
        "shareAlbumHint": MessageLookupByLibrary.simpleMessage(
            "Open an album and tap the share button on the top right to share."),
        "shareAnAlbumNow":
            MessageLookupByLibrary.simpleMessage("Share an album now"),
        "shareLink": MessageLookupByLibrary.simpleMessage("Share link"),
<<<<<<< HEAD
        "shareMyVerificationID": m5,
        "shareOnlyWithThePeopleYouWant": MessageLookupByLibrary.simpleMessage(
            "Share only with the people you want"),
        "shareTextConfirmOthersVerificationID": m6,
        "shareTextRecommendUsingEnte": MessageLookupByLibrary.simpleMessage(
            "Download ente so we can easily share original quality photos and videos\n\nhttps://ente.io/#download"),
        "shareTextReferralCode": m7,
        "shareWithNonenteUsers":
            MessageLookupByLibrary.simpleMessage("Share with non-ente users"),
        "shareWithPeopleSectionTitle": m8,
=======
        "shareMyVerificationID": m44,
        "shareOnlyWithThePeopleYouWant": MessageLookupByLibrary.simpleMessage(
            "Share only with the people you want"),
        "shareTextConfirmOthersVerificationID": m45,
        "shareTextRecommendUsingEnte": MessageLookupByLibrary.simpleMessage(
            "Download ente so we can easily share original quality photos and videos\n\nhttps://ente.io"),
        "shareTextReferralCode": m46,
        "shareWithNonenteUsers":
            MessageLookupByLibrary.simpleMessage("Share with non-ente users"),
        "shareWithPeopleSectionTitle": m47,
>>>>>>> 6786cf1c
        "shareYourFirstAlbum":
            MessageLookupByLibrary.simpleMessage("Share your first album"),
        "sharedAlbumSectionDescription": MessageLookupByLibrary.simpleMessage(
            "Create shared and collaborative albums with other ente users, including users on free plans."),
        "sharedByMe": MessageLookupByLibrary.simpleMessage("Shared by me"),
<<<<<<< HEAD
=======
        "sharedByYou": MessageLookupByLibrary.simpleMessage("Shared by you"),
        "sharedPhotoNotifications":
            MessageLookupByLibrary.simpleMessage("New shared photos"),
        "sharedPhotoNotificationsExplanation": MessageLookupByLibrary.simpleMessage(
            "Receive notifications when someone adds a photo to a shared album that you\'re a part of"),
>>>>>>> 6786cf1c
        "sharedWith": m48,
        "sharedWithMe": MessageLookupByLibrary.simpleMessage("Shared with me"),
        "sharedWithYou":
            MessageLookupByLibrary.simpleMessage("Shared with you"),
        "sharing": MessageLookupByLibrary.simpleMessage("Sharing..."),
        "showMemories": MessageLookupByLibrary.simpleMessage("Show memories"),
        "signUpTerms": MessageLookupByLibrary.simpleMessage(
            "I agree to the <u-terms>terms of service</u-terms> and <u-policy>privacy policy</u-policy>"),
        "singleFileDeleteFromDevice": m49,
        "singleFileDeleteHighlight": MessageLookupByLibrary.simpleMessage(
            "It will be deleted from all albums."),
        "singleFileInBothLocalAndRemote": m50,
        "singleFileInRemoteOnly": m51,
        "skip": MessageLookupByLibrary.simpleMessage("Skip"),
        "social": MessageLookupByLibrary.simpleMessage("Social"),
        "someItemsAreInBothEnteAndYourDevice":
            MessageLookupByLibrary.simpleMessage(
                "Some items are in both ente and your device."),
        "someOfTheFilesYouAreTryingToDeleteAre":
            MessageLookupByLibrary.simpleMessage(
                "Some of the files you are trying to delete are only available on your device and cannot be recovered if deleted"),
        "someoneSharingAlbumsWithYouShouldSeeTheSameId":
            MessageLookupByLibrary.simpleMessage(
                "Someone sharing albums with you should see the same ID on their device."),
        "somethingWentWrong":
            MessageLookupByLibrary.simpleMessage("Something went wrong"),
        "somethingWentWrongPleaseTryAgain":
            MessageLookupByLibrary.simpleMessage(
                "Something went wrong, please try again"),
        "sorry": MessageLookupByLibrary.simpleMessage("Sorry"),
        "sorryCouldNotAddToFavorites": MessageLookupByLibrary.simpleMessage(
            "Sorry, could not add to favorites!"),
        "sorryCouldNotRemoveFromFavorites":
            MessageLookupByLibrary.simpleMessage(
                "Sorry, could not remove from favorites!"),
        "sorryTheCodeYouveEnteredIsIncorrect":
            MessageLookupByLibrary.simpleMessage(
                "Sorry, the code you\'ve entered is incorrect"),
        "sorryWeCouldNotGenerateSecureKeysOnThisDevicennplease":
            MessageLookupByLibrary.simpleMessage(
                "Sorry, we could not generate secure keys on this device.\n\nplease sign up from a different device."),
        "sortAlbumsBy": MessageLookupByLibrary.simpleMessage("Sort by"),
        "sortNewestFirst": MessageLookupByLibrary.simpleMessage("Newest first"),
        "sortOldestFirst": MessageLookupByLibrary.simpleMessage("Oldest first"),
        "sparkleSuccess": MessageLookupByLibrary.simpleMessage("✨ Success"),
        "startBackup": MessageLookupByLibrary.simpleMessage("Start backup"),
<<<<<<< HEAD
        "storageInGB": m9,
=======
        "storage": MessageLookupByLibrary.simpleMessage("Storage"),
        "storageBreakupFamily": MessageLookupByLibrary.simpleMessage("Family"),
        "storageBreakupYou": MessageLookupByLibrary.simpleMessage("You"),
        "storageInGB": m52,
>>>>>>> 6786cf1c
        "storageLimitExceeded":
            MessageLookupByLibrary.simpleMessage("Storage limit exceeded"),
        "storageUsageInfo": m53,
        "strongStrength": MessageLookupByLibrary.simpleMessage("Strong"),
<<<<<<< HEAD
        "subAlreadyLinkedErrMessage": m52,
        "subWillBeCancelledOn": m53,
=======
        "subAlreadyLinkedErrMessage": m54,
        "subWillBeCancelledOn": m55,
>>>>>>> 6786cf1c
        "subscribe": MessageLookupByLibrary.simpleMessage("Subscribe"),
        "subscribeToEnableSharing": MessageLookupByLibrary.simpleMessage(
            "Looks like your subscription has expired. Please subscribe to enable sharing."),
        "subscription": MessageLookupByLibrary.simpleMessage("Subscription"),
        "success": MessageLookupByLibrary.simpleMessage("Success"),
        "successfullyArchived":
            MessageLookupByLibrary.simpleMessage("Successfully archived"),
        "successfullyHid":
            MessageLookupByLibrary.simpleMessage("Successfully hid"),
        "successfullyUnarchived":
            MessageLookupByLibrary.simpleMessage("Successfully unarchived"),
        "successfullyUnhid":
            MessageLookupByLibrary.simpleMessage("Successfully unhid"),
        "suggestFeatures":
            MessageLookupByLibrary.simpleMessage("Suggest features"),
        "support": MessageLookupByLibrary.simpleMessage("Support"),
<<<<<<< HEAD
        "syncProgress": m54,
=======
        "syncProgress": m56,
>>>>>>> 6786cf1c
        "syncStopped": MessageLookupByLibrary.simpleMessage("Sync stopped"),
        "syncing": MessageLookupByLibrary.simpleMessage("Syncing..."),
        "systemTheme": MessageLookupByLibrary.simpleMessage("System"),
        "tapToCopy": MessageLookupByLibrary.simpleMessage("tap to copy"),
        "tapToEnterCode":
            MessageLookupByLibrary.simpleMessage("Tap to enter code"),
        "tempErrorContactSupportIfPersists": MessageLookupByLibrary.simpleMessage(
            "It looks like something went wrong. Please retry after some time. If the error persists, please contact our support team."),
        "terminate": MessageLookupByLibrary.simpleMessage("Terminate"),
        "terminateSession":
            MessageLookupByLibrary.simpleMessage("Terminate session?"),
        "terms": MessageLookupByLibrary.simpleMessage("Terms"),
        "termsOfServicesTitle": MessageLookupByLibrary.simpleMessage("Terms"),
        "thankYou": MessageLookupByLibrary.simpleMessage("Thank you"),
        "thankYouForSubscribing":
            MessageLookupByLibrary.simpleMessage("Thank you for subscribing!"),
        "theDownloadCouldNotBeCompleted": MessageLookupByLibrary.simpleMessage(
            "The download could not be completed"),
        "theRecoveryKeyYouEnteredIsIncorrect":
            MessageLookupByLibrary.simpleMessage(
                "The recovery key you entered is incorrect"),
        "theme": MessageLookupByLibrary.simpleMessage("Theme"),
        "theseItemsWillBeDeletedFromYourDevice":
            MessageLookupByLibrary.simpleMessage(
                "These items will be deleted from your device."),
<<<<<<< HEAD
        "theyAlsoGetXGb": m10,
=======
        "theyAlsoGetXGb": m57,
>>>>>>> 6786cf1c
        "theyWillBeDeletedFromAllAlbums": MessageLookupByLibrary.simpleMessage(
            "They will be deleted from all albums."),
        "thisActionCannotBeUndone": MessageLookupByLibrary.simpleMessage(
            "This action cannot be undone"),
        "thisAlbumAlreadyHDACollaborativeLink":
            MessageLookupByLibrary.simpleMessage(
                "This album already has a collaborative link"),
        "thisCanBeUsedToRecoverYourAccountIfYou":
            MessageLookupByLibrary.simpleMessage(
                "This can be used to recover your account if you lose your second factor"),
        "thisDevice": MessageLookupByLibrary.simpleMessage("This device"),
        "thisEmailIsAlreadyInUse": MessageLookupByLibrary.simpleMessage(
            "This email is already in use"),
        "thisImageHasNoExifData":
            MessageLookupByLibrary.simpleMessage("This image has no exif data"),
<<<<<<< HEAD
        "thisIsPersonVerificationId": m11,
=======
        "thisIsPersonVerificationId": m58,
>>>>>>> 6786cf1c
        "thisIsYourVerificationId": MessageLookupByLibrary.simpleMessage(
            "This is your Verification ID"),
        "thisWillLogYouOutOfTheFollowingDevice":
            MessageLookupByLibrary.simpleMessage(
                "This will log you out of the following device:"),
        "thisWillLogYouOutOfThisDevice": MessageLookupByLibrary.simpleMessage(
            "This will log you out of this device!"),
        "time": MessageLookupByLibrary.simpleMessage("Time"),
        "toHideAPhotoOrVideo":
            MessageLookupByLibrary.simpleMessage("To hide a photo or video"),
        "toResetVerifyEmail": MessageLookupByLibrary.simpleMessage(
            "To reset your password, please verify your email first."),
        "todaysLogs": MessageLookupByLibrary.simpleMessage("Today\'s logs"),
        "total": MessageLookupByLibrary.simpleMessage("total"),
        "totalSize": MessageLookupByLibrary.simpleMessage("Total size"),
        "trash": MessageLookupByLibrary.simpleMessage("Trash"),
        "trashDaysLeft": m59,
        "tryAgain": MessageLookupByLibrary.simpleMessage("Try again"),
        "turnOnBackupForAutoUpload": MessageLookupByLibrary.simpleMessage(
            "Turn on backup to automatically upload files added to this device folder to ente."),
        "twitter": MessageLookupByLibrary.simpleMessage("Twitter"),
        "twoMonthsFreeOnYearlyPlans": MessageLookupByLibrary.simpleMessage(
            "2 months free on yearly plans"),
        "twofactor": MessageLookupByLibrary.simpleMessage("Two-factor"),
        "twofactorAuthenticationHasBeenDisabled":
            MessageLookupByLibrary.simpleMessage(
                "Two-factor authentication has been disabled"),
        "twofactorAuthenticationPageTitle":
            MessageLookupByLibrary.simpleMessage("Two-factor authentication"),
        "twofactorAuthenticationSuccessfullyReset":
            MessageLookupByLibrary.simpleMessage(
                "Two-factor authentication successfully reset"),
        "twofactorSetup":
            MessageLookupByLibrary.simpleMessage("Two-factor setup"),
        "unarchive": MessageLookupByLibrary.simpleMessage("Unarchive"),
        "unarchiveAlbum":
            MessageLookupByLibrary.simpleMessage("Unarchive album"),
        "unarchiving": MessageLookupByLibrary.simpleMessage("Unarchiving..."),
        "uncategorized": MessageLookupByLibrary.simpleMessage("Uncategorized"),
        "unhide": MessageLookupByLibrary.simpleMessage("Unhide"),
        "unhideToAlbum":
            MessageLookupByLibrary.simpleMessage("Unhide to album"),
        "unhiding": MessageLookupByLibrary.simpleMessage("Unhiding..."),
        "unhidingFilesToAlbum":
            MessageLookupByLibrary.simpleMessage("Unhiding files to album"),
        "unlock": MessageLookupByLibrary.simpleMessage("Unlock"),
        "unpinAlbum": MessageLookupByLibrary.simpleMessage("Unpin album"),
        "unselectAll": MessageLookupByLibrary.simpleMessage("Unselect all"),
        "update": MessageLookupByLibrary.simpleMessage("Update"),
        "updateAvailable":
            MessageLookupByLibrary.simpleMessage("Update available"),
        "updatingFolderSelection": MessageLookupByLibrary.simpleMessage(
            "Updating folder selection..."),
        "upgrade": MessageLookupByLibrary.simpleMessage("Upgrade"),
        "uploadingFilesToAlbum":
            MessageLookupByLibrary.simpleMessage("Uploading files to album..."),
        "usableReferralStorageInfo": MessageLookupByLibrary.simpleMessage(
            "Usable storage is limited by your current plan. Excess claimed storage will automatically become usable when you upgrade your plan."),
        "usePublicLinksForPeopleNotOnEnte":
            MessageLookupByLibrary.simpleMessage(
                "Use public links for people not on ente"),
        "useRecoveryKey":
            MessageLookupByLibrary.simpleMessage("Use recovery key"),
        "useSelectedPhoto":
            MessageLookupByLibrary.simpleMessage("Use selected photo"),
        "usedSpace": MessageLookupByLibrary.simpleMessage("Used space"),
        "verificationFailedPleaseTryAgain":
            MessageLookupByLibrary.simpleMessage(
                "Verification failed, please try again"),
        "verificationId":
            MessageLookupByLibrary.simpleMessage("Verification ID"),
        "verify": MessageLookupByLibrary.simpleMessage("Verify"),
        "verifyEmail": MessageLookupByLibrary.simpleMessage("Verify email"),
<<<<<<< HEAD
        "verifyEmailID": m12,
=======
        "verifyEmailID": m60,
        "verifyIDLabel": MessageLookupByLibrary.simpleMessage("Verify"),
>>>>>>> 6786cf1c
        "verifyPassword":
            MessageLookupByLibrary.simpleMessage("Verify password"),
        "verifying": MessageLookupByLibrary.simpleMessage("Verifying..."),
        "verifyingRecoveryKey":
            MessageLookupByLibrary.simpleMessage("Verifying recovery key..."),
        "videoSmallCase": MessageLookupByLibrary.simpleMessage("video"),
        "viewActiveSessions":
            MessageLookupByLibrary.simpleMessage("View active sessions"),
        "viewAll": MessageLookupByLibrary.simpleMessage("View all"),
        "viewAllExifData":
            MessageLookupByLibrary.simpleMessage("View all EXIF data"),
        "viewLogs": MessageLookupByLibrary.simpleMessage("View logs"),
        "viewRecoveryKey":
            MessageLookupByLibrary.simpleMessage("View recovery key"),
        "viewer": MessageLookupByLibrary.simpleMessage("Viewer"),
        "visitWebToManage": MessageLookupByLibrary.simpleMessage(
            "Please visit web.ente.io to manage your subscription"),
        "weAreOpenSource":
            MessageLookupByLibrary.simpleMessage("We are open source!"),
        "weDontSupportEditingPhotosAndAlbumsThatYouDont":
            MessageLookupByLibrary.simpleMessage(
                "We don\'t support editing photos and albums that you don\'t own yet"),
        "weHaveSendEmailTo": m61,
        "weakStrength": MessageLookupByLibrary.simpleMessage("Weak"),
        "welcomeBack": MessageLookupByLibrary.simpleMessage("Welcome back!"),
        "yearly": MessageLookupByLibrary.simpleMessage("Yearly"),
        "yearsAgo": m62,
        "yes": MessageLookupByLibrary.simpleMessage("Yes"),
        "yesCancel": MessageLookupByLibrary.simpleMessage("Yes, cancel"),
        "yesConvertToViewer":
            MessageLookupByLibrary.simpleMessage("Yes, convert to viewer"),
        "yesDelete": MessageLookupByLibrary.simpleMessage("Yes, delete"),
        "yesDiscardChanges":
            MessageLookupByLibrary.simpleMessage("Yes, discard changes"),
        "yesLogout": MessageLookupByLibrary.simpleMessage("Yes, logout"),
        "yesRemove": MessageLookupByLibrary.simpleMessage("Yes, remove"),
        "yesRenew": MessageLookupByLibrary.simpleMessage("Yes, Renew"),
        "you": MessageLookupByLibrary.simpleMessage("You"),
        "youAreOnAFamilyPlan":
            MessageLookupByLibrary.simpleMessage("You are on a family plan!"),
        "youAreOnTheLatestVersion": MessageLookupByLibrary.simpleMessage(
            "You are on the latest version"),
        "youCanAtMaxDoubleYourStorage": MessageLookupByLibrary.simpleMessage(
            "* You can at max double your storage"),
        "youCanManageYourLinksInTheShareTab":
            MessageLookupByLibrary.simpleMessage(
                "You can manage your links in the share tab."),
        "youCanTrySearchingForADifferentQuery":
            MessageLookupByLibrary.simpleMessage(
                "You can try searching for a different query."),
        "youCannotDowngradeToThisPlan": MessageLookupByLibrary.simpleMessage(
            "You cannot downgrade to this plan"),
        "youCannotShareWithYourself": MessageLookupByLibrary.simpleMessage(
            "You cannot share with yourself"),
        "youDontHaveAnyArchivedItems": MessageLookupByLibrary.simpleMessage(
            "You don\'t have any archived items."),
        "youHaveSuccessfullyFreedUp": m63,
        "yourAccountHasBeenDeleted": MessageLookupByLibrary.simpleMessage(
            "Your account has been deleted"),
        "yourPlanWasSuccessfullyDowngraded":
            MessageLookupByLibrary.simpleMessage(
                "Your plan was successfully downgraded"),
        "yourPlanWasSuccessfullyUpgraded": MessageLookupByLibrary.simpleMessage(
            "Your plan was successfully upgraded"),
        "yourPurchaseWasSuccessful": MessageLookupByLibrary.simpleMessage(
            "Your purchase was successful"),
        "yourStorageDetailsCouldNotBeFetched":
            MessageLookupByLibrary.simpleMessage(
                "Your storage details could not be fetched"),
        "yourSubscriptionHasExpired": MessageLookupByLibrary.simpleMessage(
            "Your subscription has expired"),
        "yourSubscriptionWasUpdatedSuccessfully":
            MessageLookupByLibrary.simpleMessage(
                "Your subscription was updated successfully"),
        "yourVerificationCodeHasExpired": MessageLookupByLibrary.simpleMessage(
            "Your verification code has expired"),
        "youveNoDuplicateFilesThatCanBeCleared":
            MessageLookupByLibrary.simpleMessage(
                "You\'ve no duplicate files that can be cleared"),
        "youveNoFilesInThisAlbumThatCanBeDeleted":
            MessageLookupByLibrary.simpleMessage(
                "You\'ve no files in this album that can be deleted"),
        "zoomOutToSeePhotos":
            MessageLookupByLibrary.simpleMessage("Zoom out to see photos")
      };
}<|MERGE_RESOLUTION|>--- conflicted
+++ resolved
@@ -20,22 +20,13 @@
 class MessageLookup extends MessageLookupByLibrary {
   String get localeName => 'en';
 
-  static String m13(count) =>
+  static String m0(count) =>
       "${Intl.plural(count, one: 'Add item', other: 'Add items')}";
 
-  static String m14(emailOrName) => "Added by ${emailOrName}";
-
-  static String m15(albumName) => "Added successfully to  ${albumName}";
-
-<<<<<<< HEAD
-  static String m16(paymentProvider) =>
-      "Please cancel your existing subscription from ${paymentProvider} first";
-
-  static String m17(user) =>
-      "${user} will not be able to add more photos to this album\n\nThey will still be able to remove existing photos added by them";
-
-  static String m18(isFamilyMember, storageAmountInGb) =>
-=======
+  static String m1(emailOrName) => "Added by ${emailOrName}";
+
+  static String m2(albumName) => "Added successfully to  ${albumName}";
+
   static String m3(count) =>
       "${Intl.plural(count, zero: 'No Participants', one: '1 Participant', other: '${count} Participants')}";
 
@@ -48,114 +39,12 @@
       "${user} will not be able to add more photos to this album\n\nThey will still be able to remove existing photos added by them";
 
   static String m7(isFamilyMember, storageAmountInGb) =>
->>>>>>> 6786cf1c
       "${Intl.select(isFamilyMember, {
             'true': 'Your family has claimed ${storageAmountInGb} GB so far',
             'false': 'You have claimed ${storageAmountInGb} GB so far',
             'other': 'You have claimed ${storageAmountInGb} GB so far!',
           })}";
 
-<<<<<<< HEAD
-  static String m19(albumName) => "Collaborative link created for ${albumName}";
-
-  static String m20(familyAdminEmail) =>
-      "Please contact <green>${familyAdminEmail}</green> to manage your subscription";
-
-  static String m21(provider) =>
-      "Please contact us at support@ente.io to manage your ${provider} subscription.";
-
-  static String m22(currentlyDeleting, totalCount) =>
-      "Deleting ${currentlyDeleting} / ${totalCount}";
-
-  static String m23(albumName) =>
-      "This will remove the public link for accessing \"${albumName}\".";
-
-  static String m0(supportEmail) =>
-      "Please drop an email to ${supportEmail} from your registered email address";
-
-  static String m24(count, storageSaved) =>
-      "Your have cleaned up ${Intl.plural(count, one: '${count} duplicate file', other: '${count} duplicate files')}, saving (${storageSaved}!)";
-
-  static String m25(newEmail) => "Email changed to ${newEmail}";
-
-  static String m1(email) =>
-      "${email} does not have an ente account.\n\nSend them an invite to share photos.";
-
-  static String m26(count, formattedNumber) =>
-      "${Intl.plural(count, one: '1 file', other: '${formattedNumber} files')} on this device have been backed up safely";
-
-  static String m27(count, formattedNumber) =>
-      "${Intl.plural(count, one: '1 file', other: '${formattedNumber} files')} in this album has been backed up safely";
-
-  static String m2(storageAmountInGB) =>
-      "${storageAmountInGB} GB each time someone signs up for a paid plan and applies your code";
-
-  static String m28(endDate) => "Free trial valid till ${endDate}";
-
-  static String m29(count) =>
-      "You can still access ${Intl.plural(count, one: 'it', other: 'them')} on ente as long as you have an active subscription";
-
-  static String m30(sizeInMBorGB) => "Free up ${sizeInMBorGB}";
-
-  static String m31(count, formattedSize) =>
-      "${Intl.plural(count, one: 'It can be deleted from the device to free up ${formattedSize}', other: 'They can be deleted from the device to free up ${formattedSize}')}";
-
-  static String m32(count) =>
-      "${Intl.plural(count, one: '${count} item', other: '${count} items')}";
-
-  static String m33(count) => "${count} selected";
-
-  static String m34(expiryTime) => "Link will expire on ${expiryTime}";
-
-  static String m35(maxValue) =>
-      "When set to the maximum (${maxValue}), the device limit will be relaxed to allow for temporary spikes of large number of viewers.";
-
-  static String m36(count) =>
-      "${Intl.plural(count, zero: 'no memories', one: '${count} memory', other: '${count} memories')}";
-
-  static String m37(count) =>
-      "${Intl.plural(count, one: 'Move item', other: 'Move items')}";
-
-  static String m38(albumName) => "Moved successfully to ${albumName}";
-
-  static String m3(passwordStrengthValue) =>
-      "Password strength: ${passwordStrengthValue}";
-
-  static String m39(providerName) =>
-      "Please talk to ${providerName} support if you were charged";
-
-  static String m40(reason) =>
-      "Unfortunately your payment failed due to ${reason}";
-
-  static String m41(toEmail) => "Please email us at ${toEmail}";
-
-  static String m42(toEmail) => "Please send the logs to \n${toEmail}";
-
-  static String m43(storeName) => "Rate us on ${storeName}";
-
-  static String m4(storageInGB) => "3. Both of you get ${storageInGB} GB* free";
-
-  static String m44(userEmail) =>
-      "${userEmail} will be removed from this shared album\n\nAny photos added by them will also be removed from the album";
-
-  static String m45(endDate) => "Renews on ${endDate}";
-
-  static String m46(count) => "${count} selected";
-
-  static String m47(count, yourCount) =>
-      "${count} selected (${yourCount} yours)";
-
-  static String m5(verificationID) =>
-      "Here\'s my verification ID: ${verificationID} for ente.io.";
-
-  static String m6(verificationID) =>
-      "Hey, can you confirm that this is your ente.io verification ID: ${verificationID}";
-
-  static String m7(referralCode, referralStorageInGB) =>
-      "ente referral code: ${referralCode} \n\nApply it in Settings → General → Referrals to get ${referralStorageInGB} GB free after you signup for a paid plan\n\nhttps://ente.io";
-
-  static String m8(numberOfPeople) =>
-=======
   static String m8(albumName) => "Collaborative link created for ${albumName}";
 
   static String m9(familyAdminEmail) =>
@@ -263,7 +152,6 @@
       "ente referral code: ${referralCode} \n\nApply it in Settings → General → Referrals to get ${referralStorageInGB} GB free after you signup for a paid plan\n\nhttps://ente.io";
 
   static String m47(numberOfPeople) =>
->>>>>>> 6786cf1c
       "${Intl.plural(numberOfPeople, zero: 'Share with specific people', one: 'Shared with 1 person', other: 'Shared with ${numberOfPeople} people')}";
 
   static String m48(emailIDs) => "Shared with ${emailIDs}";
@@ -276,25 +164,6 @@
 
   static String m51(fileType) => "This ${fileType} will be deleted from ente.";
 
-<<<<<<< HEAD
-  static String m9(storageAmountInGB) => "${storageAmountInGB} GB";
-
-  static String m52(id) =>
-      "Your ${id} is already linked to another ente account.\nIf you would like to use your ${id} with this account, please contact our support\'\'";
-
-  static String m53(endDate) =>
-      "Your subscription will be cancelled on ${endDate}";
-
-  static String m54(completed, total) =>
-      "${completed}/${total} memories preserved";
-
-  static String m10(storageAmountInGB) =>
-      "They also get ${storageAmountInGB} GB";
-
-  static String m11(email) => "This is ${email}\'s Verification ID";
-
-  static String m12(email) => "Verify ${email}";
-=======
   static String m52(storageAmountInGB) => "${storageAmountInGB} GB";
 
   static String m53(
@@ -319,7 +188,6 @@
       "${Intl.plural(count, zero: '', one: '1 day', other: '${count} days')}";
 
   static String m60(email) => "Verify ${email}";
->>>>>>> 6786cf1c
 
   static String m61(email) => "We have sent a mail to <green>${email}</green>";
 
@@ -344,13 +212,9 @@
         "addANewEmail": MessageLookupByLibrary.simpleMessage("Add a new email"),
         "addCollaborator":
             MessageLookupByLibrary.simpleMessage("Add collaborator"),
-<<<<<<< HEAD
-        "addItem": m13,
-=======
         "addFromDevice":
             MessageLookupByLibrary.simpleMessage("Add from device"),
         "addItem": m0,
->>>>>>> 6786cf1c
         "addLocation": MessageLookupByLibrary.simpleMessage("Add location"),
         "addLocationButton": MessageLookupByLibrary.simpleMessage("Add"),
         "addMore": MessageLookupByLibrary.simpleMessage("Add more"),
@@ -362,8 +226,8 @@
             MessageLookupByLibrary.simpleMessage("Add to hidden album"),
         "addViewer": MessageLookupByLibrary.simpleMessage("Add viewer"),
         "addedAs": MessageLookupByLibrary.simpleMessage("Added as"),
-        "addedBy": m14,
-        "addedSuccessfullyTo": m15,
+        "addedBy": m1,
+        "addedSuccessfullyTo": m2,
         "addingToFavorites":
             MessageLookupByLibrary.simpleMessage("Adding to favorites..."),
         "advanced": MessageLookupByLibrary.simpleMessage("Advanced"),
@@ -490,19 +354,12 @@
         "canOnlyRemoveFilesOwnedByYou": MessageLookupByLibrary.simpleMessage(
             "Can only remove files owned by you"),
         "cancel": MessageLookupByLibrary.simpleMessage("Cancel"),
-<<<<<<< HEAD
-        "cancelOtherSubscription": m16,
-        "cancelSubscription":
-            MessageLookupByLibrary.simpleMessage("Cancel subscription"),
-        "cannotAddMorePhotosAfterBecomingViewer": m17,
-=======
         "cancelOtherSubscription": m5,
         "cancelSubscription":
             MessageLookupByLibrary.simpleMessage("Cancel subscription"),
         "cannotAddMorePhotosAfterBecomingViewer": m6,
         "cannotDeleteSharedFiles":
             MessageLookupByLibrary.simpleMessage("Cannot delete shared files"),
->>>>>>> 6786cf1c
         "centerPoint": MessageLookupByLibrary.simpleMessage("Center point"),
         "changeEmail": MessageLookupByLibrary.simpleMessage("Change email"),
         "changePassword":
@@ -520,11 +377,7 @@
             MessageLookupByLibrary.simpleMessage("Claim free storage"),
         "claimMore": MessageLookupByLibrary.simpleMessage("Claim more!"),
         "claimed": MessageLookupByLibrary.simpleMessage("Claimed"),
-<<<<<<< HEAD
-        "claimedStorageSoFar": m18,
-=======
         "claimedStorageSoFar": m7,
->>>>>>> 6786cf1c
         "clearCaches": MessageLookupByLibrary.simpleMessage("Clear caches"),
         "click": MessageLookupByLibrary.simpleMessage("• Click"),
         "clickOnTheOverflowMenu": MessageLookupByLibrary.simpleMessage(
@@ -544,11 +397,7 @@
             "Create a link to allow people to add and view photos in your shared album without needing an ente app or account. Great for collecting event photos."),
         "collaborativeLink":
             MessageLookupByLibrary.simpleMessage("Collaborative link"),
-<<<<<<< HEAD
-        "collaborativeLinkCreatedFor": m19,
-=======
         "collaborativeLinkCreatedFor": m8,
->>>>>>> 6786cf1c
         "collaborator": MessageLookupByLibrary.simpleMessage("Collaborator"),
         "collaboratorsCanAddPhotosAndVideosToTheSharedAlbum":
             MessageLookupByLibrary.simpleMessage(
@@ -575,17 +424,10 @@
             MessageLookupByLibrary.simpleMessage("Confirm recovery key"),
         "confirmYourRecoveryKey":
             MessageLookupByLibrary.simpleMessage("Confirm your recovery key"),
-<<<<<<< HEAD
-        "contactFamilyAdmin": m20,
-        "contactSupport":
-            MessageLookupByLibrary.simpleMessage("Contact support"),
-        "contactToManageSubscription": m21,
-=======
         "contactFamilyAdmin": m9,
         "contactSupport":
             MessageLookupByLibrary.simpleMessage("Contact support"),
         "contactToManageSubscription": m10,
->>>>>>> 6786cf1c
         "continueLabel": MessageLookupByLibrary.simpleMessage("Continue"),
         "continueOnFreeTrial":
             MessageLookupByLibrary.simpleMessage("Continue on free trial"),
@@ -662,11 +504,7 @@
         "deleteLocation":
             MessageLookupByLibrary.simpleMessage("Delete location"),
         "deletePhotos": MessageLookupByLibrary.simpleMessage("Delete photos"),
-<<<<<<< HEAD
-        "deleteProgress": m22,
-=======
         "deleteProgress": m12,
->>>>>>> 6786cf1c
         "deleteReason1": MessageLookupByLibrary.simpleMessage(
             "It’s missing a key feature that I need"),
         "deleteReason2": MessageLookupByLibrary.simpleMessage(
@@ -698,11 +536,7 @@
             "Viewers can still take screenshots or save a copy of your photos using external tools"),
         "disableDownloadWarningTitle":
             MessageLookupByLibrary.simpleMessage("Please note"),
-<<<<<<< HEAD
-        "disableLinkMessage": m23,
-=======
         "disableLinkMessage": m13,
->>>>>>> 6786cf1c
         "disableTwofactor":
             MessageLookupByLibrary.simpleMessage("Disable two-factor"),
         "disablingTwofactorAuthentication":
@@ -722,29 +556,19 @@
         "downloadFailed":
             MessageLookupByLibrary.simpleMessage("Download failed"),
         "downloading": MessageLookupByLibrary.simpleMessage("Downloading..."),
-<<<<<<< HEAD
-        "dropSupportEmail": m0,
-        "duplicateFileCountWithStorageSaved": m24,
-=======
         "dropSupportEmail": m14,
         "duplicateFileCountWithStorageSaved": m15,
         "duplicateItemsGroup": m16,
->>>>>>> 6786cf1c
         "edit": MessageLookupByLibrary.simpleMessage("Edit"),
         "editLocationTagTitle":
             MessageLookupByLibrary.simpleMessage("Edit location"),
         "editsSaved": MessageLookupByLibrary.simpleMessage("Edits saved"),
         "eligible": MessageLookupByLibrary.simpleMessage("eligible"),
         "email": MessageLookupByLibrary.simpleMessage("Email"),
-<<<<<<< HEAD
-        "emailChangedTo": m25,
-        "emailNoEnteAccount": m1,
-=======
         "emailChangedTo": m17,
         "emailNoEnteAccount": m18,
         "emailVerificationToggle":
             MessageLookupByLibrary.simpleMessage("Email verification"),
->>>>>>> 6786cf1c
         "emailYourLogs":
             MessageLookupByLibrary.simpleMessage("Email your logs"),
         "empty": MessageLookupByLibrary.simpleMessage("Empty"),
@@ -833,15 +657,10 @@
             MessageLookupByLibrary.simpleMessage("Add a description..."),
         "fileSavedToGallery":
             MessageLookupByLibrary.simpleMessage("File saved to gallery"),
-<<<<<<< HEAD
         "fileTypesAndNames":
             MessageLookupByLibrary.simpleMessage("File types and names"),
-        "filesBackedUpFromDevice": m26,
-        "filesBackedUpInAlbum": m27,
-=======
         "filesBackedUpFromDevice": m19,
         "filesBackedUpInAlbum": m20,
->>>>>>> 6786cf1c
         "filesDeleted": MessageLookupByLibrary.simpleMessage("Files deleted"),
         "flip": MessageLookupByLibrary.simpleMessage("Flip"),
         "forYourMemories":
@@ -850,19 +669,6 @@
             MessageLookupByLibrary.simpleMessage("Forgot password"),
         "freeStorageClaimed":
             MessageLookupByLibrary.simpleMessage("Free storage claimed"),
-<<<<<<< HEAD
-        "freeStorageOnReferralSuccess": m2,
-        "freeStorageUsable":
-            MessageLookupByLibrary.simpleMessage("Free storage usable"),
-        "freeTrial": MessageLookupByLibrary.simpleMessage("Free trial"),
-        "freeTrialValidTill": m28,
-        "freeUpAccessPostDelete": m29,
-        "freeUpAmount": m30,
-        "freeUpDeviceSpace":
-            MessageLookupByLibrary.simpleMessage("Free up device space"),
-        "freeUpSpace": MessageLookupByLibrary.simpleMessage("Free up space"),
-        "freeUpSpaceSaving": m31,
-=======
         "freeStorageOnReferralSuccess": m21,
         "freeStorageSpace": m22,
         "freeStorageUsable":
@@ -875,7 +681,6 @@
             MessageLookupByLibrary.simpleMessage("Free up device space"),
         "freeUpSpace": MessageLookupByLibrary.simpleMessage("Free up space"),
         "freeUpSpaceSaving": m26,
->>>>>>> 6786cf1c
         "galleryMemoryLimitInfo": MessageLookupByLibrary.simpleMessage(
             "Up to 1000 memories shown in gallery"),
         "general": MessageLookupByLibrary.simpleMessage("General"),
@@ -933,12 +738,7 @@
         "itLooksLikeSomethingWentWrongPleaseRetryAfterSome":
             MessageLookupByLibrary.simpleMessage(
                 "It looks like something went wrong. Please retry after some time. If the error persists, please contact our support team."),
-<<<<<<< HEAD
-        "itemCount": m32,
-        "itemSelectedCount": m33,
-=======
         "itemCount": m27,
->>>>>>> 6786cf1c
         "itemsShowTheNumberOfDaysRemainingBeforePermanentDeletion":
             MessageLookupByLibrary.simpleMessage(
                 "Items show the number of days remaining before permanent deletion"),
@@ -962,11 +762,7 @@
         "linkDeviceLimit": MessageLookupByLibrary.simpleMessage("Device limit"),
         "linkEnabled": MessageLookupByLibrary.simpleMessage("Enabled"),
         "linkExpired": MessageLookupByLibrary.simpleMessage("Expired"),
-<<<<<<< HEAD
-        "linkExpiresOn": m34,
-=======
         "linkExpiresOn": m28,
->>>>>>> 6786cf1c
         "linkExpiry": MessageLookupByLibrary.simpleMessage("Link expiry"),
         "linkHasExpired":
             MessageLookupByLibrary.simpleMessage("Link has expired"),
@@ -1027,29 +823,18 @@
         "maps": MessageLookupByLibrary.simpleMessage("Maps"),
         "mastodon": MessageLookupByLibrary.simpleMessage("Mastodon"),
         "matrix": MessageLookupByLibrary.simpleMessage("Matrix"),
-<<<<<<< HEAD
-        "maxDeviceLimitSpikeHandling": m35,
-        "memoryCount": m36,
-=======
         "memoryCount": m29,
->>>>>>> 6786cf1c
         "merchandise": MessageLookupByLibrary.simpleMessage("Merchandise"),
         "mobileWebDesktop":
             MessageLookupByLibrary.simpleMessage("Mobile, Web, Desktop"),
         "moderateStrength": MessageLookupByLibrary.simpleMessage("Moderate"),
         "moments": MessageLookupByLibrary.simpleMessage("Moments"),
         "monthly": MessageLookupByLibrary.simpleMessage("Monthly"),
-<<<<<<< HEAD
-        "moveItem": m37,
-        "moveToAlbum": MessageLookupByLibrary.simpleMessage("Move to album"),
-        "movedSuccessfullyTo": m38,
-=======
         "moveItem": m30,
         "moveToAlbum": MessageLookupByLibrary.simpleMessage("Move to album"),
         "moveToHiddenAlbum":
             MessageLookupByLibrary.simpleMessage("Move to hidden album"),
         "movedSuccessfullyTo": m31,
->>>>>>> 6786cf1c
         "movedToTrash": MessageLookupByLibrary.simpleMessage("Moved to trash"),
         "movingFilesToAlbum":
             MessageLookupByLibrary.simpleMessage("Moving files to album..."),
@@ -1108,23 +893,14 @@
         "passwordChangedSuccessfully": MessageLookupByLibrary.simpleMessage(
             "Password changed successfully"),
         "passwordLock": MessageLookupByLibrary.simpleMessage("Password lock"),
-<<<<<<< HEAD
-        "passwordStrength": m3,
-=======
         "passwordStrength": m32,
->>>>>>> 6786cf1c
         "passwordWarning": MessageLookupByLibrary.simpleMessage(
             "We don\'t store this password, so if you forget, <underline>we cannot decrypt your data</underline>"),
         "paymentDetails":
             MessageLookupByLibrary.simpleMessage("Payment details"),
         "paymentFailed": MessageLookupByLibrary.simpleMessage("Payment failed"),
-<<<<<<< HEAD
-        "paymentFailedTalkToProvider": m39,
-        "paymentFailedWithReason": m40,
-=======
         "paymentFailedTalkToProvider": m33,
         "paymentFailedWithReason": m34,
->>>>>>> 6786cf1c
         "pendingSync": MessageLookupByLibrary.simpleMessage("Pending sync"),
         "people": MessageLookupByLibrary.simpleMessage("People"),
         "peopleUsingYourCode":
@@ -1155,20 +931,12 @@
         "pleaseContactSupportIfTheProblemPersists":
             MessageLookupByLibrary.simpleMessage(
                 "Please contact support if the problem persists"),
-<<<<<<< HEAD
-        "pleaseEmailUsAt": m41,
-=======
         "pleaseEmailUsAt": m36,
->>>>>>> 6786cf1c
         "pleaseGrantPermissions":
             MessageLookupByLibrary.simpleMessage("Please grant permissions"),
         "pleaseLoginAgain":
             MessageLookupByLibrary.simpleMessage("Please login again"),
-<<<<<<< HEAD
-        "pleaseSendTheLogsTo": m42,
-=======
         "pleaseSendTheLogsTo": m37,
->>>>>>> 6786cf1c
         "pleaseTryAgain":
             MessageLookupByLibrary.simpleMessage("Please try again"),
         "pleaseVerifyTheCodeYouHaveEntered":
@@ -1203,11 +971,7 @@
         "raiseTicket": MessageLookupByLibrary.simpleMessage("Raise ticket"),
         "rateTheApp": MessageLookupByLibrary.simpleMessage("Rate the app"),
         "rateUs": MessageLookupByLibrary.simpleMessage("Rate us"),
-<<<<<<< HEAD
-        "rateUsOnStore": m43,
-=======
         "rateUsOnStore": m38,
->>>>>>> 6786cf1c
         "recover": MessageLookupByLibrary.simpleMessage("Recover"),
         "recoverAccount":
             MessageLookupByLibrary.simpleMessage("Recover account"),
@@ -1238,11 +1002,7 @@
             "1. Give this code to your friends"),
         "referralStep2": MessageLookupByLibrary.simpleMessage(
             "2. They sign up for a paid plan"),
-<<<<<<< HEAD
-        "referralStep3": m4,
-=======
         "referralStep3": m39,
->>>>>>> 6786cf1c
         "referrals": MessageLookupByLibrary.simpleMessage("Referrals"),
         "referralsAreCurrentlyPaused": MessageLookupByLibrary.simpleMessage(
             "Referrals are currently paused"),
@@ -1266,11 +1026,7 @@
         "removeLink": MessageLookupByLibrary.simpleMessage("Remove link"),
         "removeParticipant":
             MessageLookupByLibrary.simpleMessage("Remove participant"),
-<<<<<<< HEAD
-        "removeParticipantBody": m44,
-=======
         "removeParticipantBody": m40,
->>>>>>> 6786cf1c
         "removePublicLink":
             MessageLookupByLibrary.simpleMessage("Remove public link"),
         "removeShareItemsWarning": MessageLookupByLibrary.simpleMessage(
@@ -1284,11 +1040,7 @@
         "renameFile": MessageLookupByLibrary.simpleMessage("Rename file"),
         "renewSubscription":
             MessageLookupByLibrary.simpleMessage("Renew subscription"),
-<<<<<<< HEAD
-        "renewsOn": m45,
-=======
         "renewsOn": m41,
->>>>>>> 6786cf1c
         "reportABug": MessageLookupByLibrary.simpleMessage("Report a bug"),
         "reportBug": MessageLookupByLibrary.simpleMessage("Report bug"),
         "resendEmail": MessageLookupByLibrary.simpleMessage("Resend email"),
@@ -1363,13 +1115,8 @@
         "selectedItemsWillBeDeletedFromAllAlbumsAndMoved":
             MessageLookupByLibrary.simpleMessage(
                 "Selected items will be deleted from all albums and moved to trash."),
-<<<<<<< HEAD
-        "selectedPhotos": m46,
-        "selectedPhotosWithYours": m47,
-=======
         "selectedPhotos": m42,
         "selectedPhotosWithYours": m43,
->>>>>>> 6786cf1c
         "send": MessageLookupByLibrary.simpleMessage("Send"),
         "sendEmail": MessageLookupByLibrary.simpleMessage("Send email"),
         "sendInvite": MessageLookupByLibrary.simpleMessage("Send invite"),
@@ -1391,18 +1138,6 @@
         "shareAnAlbumNow":
             MessageLookupByLibrary.simpleMessage("Share an album now"),
         "shareLink": MessageLookupByLibrary.simpleMessage("Share link"),
-<<<<<<< HEAD
-        "shareMyVerificationID": m5,
-        "shareOnlyWithThePeopleYouWant": MessageLookupByLibrary.simpleMessage(
-            "Share only with the people you want"),
-        "shareTextConfirmOthersVerificationID": m6,
-        "shareTextRecommendUsingEnte": MessageLookupByLibrary.simpleMessage(
-            "Download ente so we can easily share original quality photos and videos\n\nhttps://ente.io/#download"),
-        "shareTextReferralCode": m7,
-        "shareWithNonenteUsers":
-            MessageLookupByLibrary.simpleMessage("Share with non-ente users"),
-        "shareWithPeopleSectionTitle": m8,
-=======
         "shareMyVerificationID": m44,
         "shareOnlyWithThePeopleYouWant": MessageLookupByLibrary.simpleMessage(
             "Share only with the people you want"),
@@ -1413,20 +1148,16 @@
         "shareWithNonenteUsers":
             MessageLookupByLibrary.simpleMessage("Share with non-ente users"),
         "shareWithPeopleSectionTitle": m47,
->>>>>>> 6786cf1c
         "shareYourFirstAlbum":
             MessageLookupByLibrary.simpleMessage("Share your first album"),
         "sharedAlbumSectionDescription": MessageLookupByLibrary.simpleMessage(
             "Create shared and collaborative albums with other ente users, including users on free plans."),
         "sharedByMe": MessageLookupByLibrary.simpleMessage("Shared by me"),
-<<<<<<< HEAD
-=======
         "sharedByYou": MessageLookupByLibrary.simpleMessage("Shared by you"),
         "sharedPhotoNotifications":
             MessageLookupByLibrary.simpleMessage("New shared photos"),
         "sharedPhotoNotificationsExplanation": MessageLookupByLibrary.simpleMessage(
             "Receive notifications when someone adds a photo to a shared album that you\'re a part of"),
->>>>>>> 6786cf1c
         "sharedWith": m48,
         "sharedWithMe": MessageLookupByLibrary.simpleMessage("Shared with me"),
         "sharedWithYou":
@@ -1473,25 +1204,16 @@
         "sortOldestFirst": MessageLookupByLibrary.simpleMessage("Oldest first"),
         "sparkleSuccess": MessageLookupByLibrary.simpleMessage("✨ Success"),
         "startBackup": MessageLookupByLibrary.simpleMessage("Start backup"),
-<<<<<<< HEAD
-        "storageInGB": m9,
-=======
         "storage": MessageLookupByLibrary.simpleMessage("Storage"),
         "storageBreakupFamily": MessageLookupByLibrary.simpleMessage("Family"),
         "storageBreakupYou": MessageLookupByLibrary.simpleMessage("You"),
         "storageInGB": m52,
->>>>>>> 6786cf1c
         "storageLimitExceeded":
             MessageLookupByLibrary.simpleMessage("Storage limit exceeded"),
         "storageUsageInfo": m53,
         "strongStrength": MessageLookupByLibrary.simpleMessage("Strong"),
-<<<<<<< HEAD
-        "subAlreadyLinkedErrMessage": m52,
-        "subWillBeCancelledOn": m53,
-=======
         "subAlreadyLinkedErrMessage": m54,
         "subWillBeCancelledOn": m55,
->>>>>>> 6786cf1c
         "subscribe": MessageLookupByLibrary.simpleMessage("Subscribe"),
         "subscribeToEnableSharing": MessageLookupByLibrary.simpleMessage(
             "Looks like your subscription has expired. Please subscribe to enable sharing."),
@@ -1508,11 +1230,7 @@
         "suggestFeatures":
             MessageLookupByLibrary.simpleMessage("Suggest features"),
         "support": MessageLookupByLibrary.simpleMessage("Support"),
-<<<<<<< HEAD
-        "syncProgress": m54,
-=======
         "syncProgress": m56,
->>>>>>> 6786cf1c
         "syncStopped": MessageLookupByLibrary.simpleMessage("Sync stopped"),
         "syncing": MessageLookupByLibrary.simpleMessage("Syncing..."),
         "systemTheme": MessageLookupByLibrary.simpleMessage("System"),
@@ -1538,11 +1256,7 @@
         "theseItemsWillBeDeletedFromYourDevice":
             MessageLookupByLibrary.simpleMessage(
                 "These items will be deleted from your device."),
-<<<<<<< HEAD
-        "theyAlsoGetXGb": m10,
-=======
         "theyAlsoGetXGb": m57,
->>>>>>> 6786cf1c
         "theyWillBeDeletedFromAllAlbums": MessageLookupByLibrary.simpleMessage(
             "They will be deleted from all albums."),
         "thisActionCannotBeUndone": MessageLookupByLibrary.simpleMessage(
@@ -1558,11 +1272,7 @@
             "This email is already in use"),
         "thisImageHasNoExifData":
             MessageLookupByLibrary.simpleMessage("This image has no exif data"),
-<<<<<<< HEAD
-        "thisIsPersonVerificationId": m11,
-=======
         "thisIsPersonVerificationId": m58,
->>>>>>> 6786cf1c
         "thisIsYourVerificationId": MessageLookupByLibrary.simpleMessage(
             "This is your Verification ID"),
         "thisWillLogYouOutOfTheFollowingDevice":
@@ -1636,12 +1346,8 @@
             MessageLookupByLibrary.simpleMessage("Verification ID"),
         "verify": MessageLookupByLibrary.simpleMessage("Verify"),
         "verifyEmail": MessageLookupByLibrary.simpleMessage("Verify email"),
-<<<<<<< HEAD
-        "verifyEmailID": m12,
-=======
         "verifyEmailID": m60,
         "verifyIDLabel": MessageLookupByLibrary.simpleMessage("Verify"),
->>>>>>> 6786cf1c
         "verifyPassword":
             MessageLookupByLibrary.simpleMessage("Verify password"),
         "verifying": MessageLookupByLibrary.simpleMessage("Verifying..."),
