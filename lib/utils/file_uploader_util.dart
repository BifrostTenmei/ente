--- conflicted
+++ resolved
@@ -74,12 +74,8 @@
   if (file.fileType == FileType.livePhoto && io.Platform.isIOS) {
     final io.File videoUrl = await Motionphoto.getLivePhotoFile(file.localID);
     if (videoUrl == null || !videoUrl.existsSync()) {
-<<<<<<< HEAD
-      String errMsg = "missing livePhoto url for " + file.toString();
-=======
       String errMsg =
           "missing livePhoto url for  ${file.toString()} with subType ${file.fileSubType}";
->>>>>>> f853f1ad
       _logger.severe(errMsg);
       throw InvalidFileUploadState(errMsg);
     }
