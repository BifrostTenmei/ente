--- conflicted
+++ resolved
@@ -18,10 +18,7 @@
     LOGS = 'logs',
     USER_DETAILS = 'userDetails',
     COLLECTION_SORT_BY = 'collectionSortBy',
-<<<<<<< HEAD
-=======
     THEME = 'theme',
->>>>>>> fc17a52d
 }
 
 export const setData = (key: LS_KEYS, value: object) => {
