--- conflicted
+++ resolved
@@ -1,15 +1,11 @@
-<<<<<<< HEAD
 import {
     MOBILEFACENET_EMBEDDING_SIZE,
     MOBILEFACENET_FACE_SIZE,
 } from "constants/mlConfig";
-=======
 import log from "@/next/log";
 import * as tf from "@tensorflow/tfjs-core";
 import { TFLiteModel } from "@tensorflow/tfjs-tflite";
-import { MOBILEFACENET_FACE_SIZE } from "constants/mlConfig";
 import PQueue from "p-queue";
->>>>>>> ea186087
 import {
     FaceEmbedding,
     FaceEmbeddingMethod,
@@ -45,7 +41,6 @@
         this.onnxInferenceSession = await ort.InferenceSession.create(
             "/models/mobilefacenet/mobilefacenet_opset15.onnx",
         );
-<<<<<<< HEAD
         const faceBatchSize = 1;
         const data = new Float32Array(
             faceBatchSize * 3 * this.faceSize * this.faceSize,
@@ -61,10 +56,6 @@
         feeds[name] = inputTensor;
         await this.onnxInferenceSession.run(feeds);
         console.log("start end mobilefacenet");
-=======
-
-        log.info("loaded mobileFaceNetModel: ", tf.getBackend());
->>>>>>> ea186087
     }
 
     private async getOnnxInferenceSession() {
@@ -122,6 +113,7 @@
         const processedImage = new Float32Array(
             1 * requiredWidth * requiredHeight * 3,
         );
+        log.info("loaded mobileFaceNetModel: ", tf.getBackend());
 
         // Populate the Float32Array with normalized pixel values
         for (let h = 0; h < requiredHeight; h++) {
