import 'package:flutter/foundation.dart';
import 'package:path/path.dart';
import 'package:photo_manager/photo_manager.dart';
import 'package:photos/core/configuration.dart';
import 'package:photos/models/file_type.dart';
import 'package:photos/models/location.dart';

class File {
  int generatedID;
  int uploadedFileID;
  int ownerID;
  int collectionID;
  String localID;
  String title;
  String deviceFolder;
  int creationTime;
  int modificationTime;
  int updationTime;
  Location location;
  FileType fileType;
  String encryptedKey;
  String keyDecryptionNonce;
  String fileDecryptionHeader;
  String thumbnailDecryptionHeader;
  String metadataDecryptionHeader;

  File();

  static Future<File> fromAsset(String pathName, AssetEntity asset) async {
    File file = File();
    file.localID = asset.id;
    file.title = asset.title;
    file.deviceFolder = pathName;
    file.location = Location(asset.latitude, asset.longitude);
    switch (asset.type) {
      case AssetType.image:
        file.fileType = FileType.image;
        break;
      case AssetType.video:
        file.fileType = FileType.video;
        break;
      default:
        file.fileType = FileType.other;
        break;
    }
    file.creationTime = asset.createDateTime.microsecondsSinceEpoch;
    if (file.creationTime == 0) {
      try {
        final parsedDateTime = DateTime.parse(
            basenameWithoutExtension(file.title)
                .replaceAll("IMG_", "")
                .replaceAll("DCIM_", "")
                .replaceAll("_", " "));
        file.creationTime = parsedDateTime.microsecondsSinceEpoch;
      } catch (e) {
        file.creationTime = asset.modifiedDateTime.microsecondsSinceEpoch;
      }
    }
    file.modificationTime = asset.modifiedDateTime.microsecondsSinceEpoch;
    return file;
  }

  Future<AssetEntity> getAsset() {
    return AssetEntity.fromId(localID);
  }

  void applyMetadata(Map<String, dynamic> metadata) {
    localID = metadata["localID"];
    title = metadata["title"];
    deviceFolder = metadata["deviceFolder"];
    creationTime = metadata["creationTime"] ?? 0;
    modificationTime = metadata["modificationTime"] ?? creationTime;
    final latitude = double.tryParse(metadata["latitude"].toString());
    final longitude = double.tryParse(metadata["longitude"].toString());
    if (latitude == null || longitude == null) {
      location = null;
    } else {
      location = Location(latitude, longitude);
    }
    fileType = getFileType(metadata["fileType"]);
  }

  Map<String, dynamic> getMetadata() {
    final metadata = Map<String, dynamic>();
    metadata["localID"] = isCachedInAppSandbox() ? null : localID;
    metadata["title"] = title;
    metadata["deviceFolder"] = deviceFolder;
    metadata["creationTime"] = creationTime;
    metadata["modificationTime"] = modificationTime;
    if (location != null &&
        location.latitude != null &&
        location.longitude != null) {
      metadata["latitude"] = location.latitude;
      metadata["longitude"] = location.longitude;
    }
    metadata["fileType"] = fileType.index;
    return metadata;
  }

  String getDownloadUrl() {
    if (kDebugMode) {
      return Configuration.instance.getHttpEndpoint() +
          "/files/download/" +
          uploadedFileID.toString();
    } else {
      return "https://files.ente.workers.dev/?fileID=" +
          uploadedFileID.toString();
    }
  }

  // Passing token within the URL due to https://github.com/flutter/flutter/issues/16466
  String getStreamUrl() {
    return Configuration.instance.getHttpEndpoint() +
        "/streams/" +
        Configuration.instance.getToken() +
        "/" +
        uploadedFileID.toString() +
        "/index.m3u8";
  }

  String getThumbnailUrl() {
    if (kDebugMode) {
      return Configuration.instance.getHttpEndpoint() +
          "/files/preview/" +
          uploadedFileID.toString();
    } else {
      return "https://thumbnails.ente.workers.dev/?fileID=" +
          uploadedFileID.toString();
    }
  }

  // returns true if the file isn't available in the user's gallery
  bool isRemoteFile() {
    return localID == null && uploadedFileID != null;
  }

<<<<<<< HEAD
  bool isCachedInAppSandbox() {
    return localID != null && localID.startsWith("ente-upload-cache");
=======
  bool hasLocation() {
    return location != null &&
        (location.longitude != 0 || location.latitude != 0);
>>>>>>> a0b30103
  }

  @override
  String toString() {
    return '''File(generatedId: $generatedID, uploadedFileId: $uploadedFileID, 
      localID: $localID, ownerID: $ownerID, collectionID: $collectionID,
      fileType: $fileType, creationTime: $creationTime, 
      modificationTime: $modificationTime, updationTime: $updationTime)''';
  }

  @override
  bool operator ==(Object o) {
    if (identical(this, o)) return true;

    return o is File &&
        o.generatedID == generatedID &&
        o.uploadedFileID == uploadedFileID &&
        o.localID == localID;
  }

  @override
  int get hashCode {
    return generatedID.hashCode ^ uploadedFileID.hashCode ^ localID.hashCode;
  }

  String tag() {
    return "local_" +
        localID.toString() +
        ":remote_" +
        uploadedFileID.toString() +
        ":generated_" +
        generatedID.toString();
  }
}<|MERGE_RESOLUTION|>--- conflicted
+++ resolved
@@ -134,14 +134,14 @@
     return localID == null && uploadedFileID != null;
   }
 
-<<<<<<< HEAD
+
   bool isCachedInAppSandbox() {
     return localID != null && localID.startsWith("ente-upload-cache");
-=======
+  }
+
   bool hasLocation() {
     return location != null &&
         (location.longitude != 0 || location.latitude != 0);
->>>>>>> a0b30103
   }
 
   @override
