name: photos
description: ente photos application

# The following defines the version and build number for your application.
# A version number is three numbers separated by dots, like 1.2.43
# followed by an optional build number separated by a +.q
# Both the version and the builder number may be overridden in flutter
# build by specifying --build-name and --build-number, respectively.
# In Android, build-name is used as versionName while build-number used as versionCode.
# Read more about Android versioning at https://developer.android.com/studio/publish/versioning
# In iOS, build-name is used as CFBundleShortVersionString while build-number used as CFBundleVersion.
# Read more about iOS versioning at
# https://developer.apple.com/library/archive/documentation/General/Reference/InfoPlistKeyReference/Articles/CoreFoundationKeys.html

version: 0.8.68+588
publish_to: none

environment:
  sdk: ">=3.0.0 <4.0.0"

dependencies:
  adaptive_theme: ^3.1.0
  animate_do: ^2.0.0
  animated_list_plus: ^0.4.5
  archive: ^3.1.2
  background_fetch: ^1.2.1
  battery_info: ^1.1.1
  bip39: ^1.0.6
  cached_network_image: ^3.0.0
  chewie:
    git:
      url: https://github.com/ente-io/chewie.git
      ref: forked_video_player_plus
  clip_ggml:
    path: plugins/clip_ggml
  collection: # dart
  computer:
    git: "https://github.com/ente-io/computer.git"
  connectivity_plus:
    git:
      url: https://github.com/ente-io/plus_plugins.git
      ref: check_mobile_first
      path: packages/connectivity_plus/connectivity_plus/
  cross_file: ^0.3.3
  crypto: ^3.0.2
  cupertino_icons: ^1.0.0
  defer_pointer: ^0.0.2
  device_info_plus: ^9.0.3
  dio: ^4.0.6
  dots_indicator: ^2.0.0
  dotted_border: ^2.1.0
  dropdown_button2: ^2.0.0
  email_validator: ^2.0.1
  equatable: ^2.0.5
  event_bus: ^2.0.0
  exif: ^3.0.0
  expandable: ^5.0.1
  expansion_tile_card: ^3.0.0
  extended_image: ^8.1.1
  fade_indexed_stack: ^0.2.2
  fast_base58: ^0.2.1

  figma_squircle: ^0.5.3
  file_saver:
    # Use forked version till this PR is merged: https://github.com/incrediblezayed/file_saver/pull/87
    git: https://github.com/jesims/file_saver.git
  firebase_core: ^2.13.1
  firebase_messaging: ^14.6.2
  fk_user_agent: ^2.0.1
  flutter:
    sdk: flutter
  flutter_animate: ^4.1.0
  flutter_cache_manager: ^3.3.0
  flutter_datetime_picker_bdaya: ^3.0.2
  flutter_displaymode: ^0.6.0
  flutter_easyloading: ^3.0.0
  flutter_email_sender: ^5.2.0
  flutter_image_compress: ^1.1.0
  flutter_inappwebview: ^5.8.0
  flutter_isolate: ^2.0.4
  flutter_launcher_icons: ^0.13.1
  flutter_local_notifications: ^12.0.4
  flutter_localizations:
    sdk: flutter
  flutter_map: ^5.0.0
  flutter_map_marker_cluster: ^1.2.0
  flutter_native_splash: ^2.2.0+1
  flutter_password_strength: ^0.1.6
  flutter_secure_storage: ^8.0.0
  flutter_sodium: ^0.2.0
  flutter_staggered_grid_view: ^0.6.2
  fluttertoast: ^8.0.6
  freezed_annotation: ^2.2.0
  google_nav_bar: ^5.0.5
  home_widget:
    git:
      url: https://github.com/prateekmedia/FlutterHomeWidget
      ref: main
  html_unescape: ^2.0.0
  http: ^1.1.0
  image: ^4.0.17
  image_editor: ^1.3.0
  in_app_purchase: ^3.0.7
  intl: ^0.18.0
  isar: ^3.1.0+1
  isar_flutter_libs: ^3.1.0+1
  json_annotation: ^4.8.0
  latlong2: ^0.9.0
  like_button: ^2.0.2
  loading_animations: ^2.1.0
  local_auth: ^2.1.5
  local_auth_android:
  local_auth_ios:
  logging: ^1.0.1
  lottie: ^1.2.2
  media_extension: ^1.0.1
  media_kit: ^1.1.10+1
  media_kit_libs_video: ^1.0.4
  media_kit_video: ^1.2.4
  ml_linalg: ^13.11.31
  modal_bottom_sheet: ^3.0.0-pre
  motion_photos:
    git: "https://github.com/ente-io/motion_photo.git"
  motionphoto:
    git: "https://github.com/ente-io/motionphoto.git"
  move_to_background: ^1.0.2
  onnxruntime:
    git:
      url: https://github.com/ente-io/onnxruntime.git
      ref: 5f26aef45ed9f5e563c26f90c1e21b3339ed906d
  open_mail_app: ^0.4.5
  package_info_plus: ^4.1.0
  page_transition: ^2.0.2
  password_strength: ^0.2.0
  path: #dart
  path_provider: ^2.1.1
  pedantic: ^1.9.2
  photo_manager: ^2.8.1
  photo_view: ^0.14.0
  pinput: ^1.2.2
  pointycastle: ^3.7.3
  pool: ^1.5.1
  protobuf: ^3.1.0
  provider: ^6.0.0
  quiver: ^3.0.1
  receive_sharing_intent: ^1.6.7
  scrollable_positioned_list: ^0.3.5
  sentry: ^7.9.0
  sentry_flutter: ^7.9.0
  share_plus: ^4.0.10
  shared_preferences: ^2.0.5
  simple_cluster: ^0.3.0
  sqflite: ^2.3.0
  sqflite_migration: ^0.3.0
  sqlite3: ^2.1.0
  sqlite3_flutter_libs: ^0.5.19+1
  step_progress_indicator: ^1.0.2
  styled_text: ^7.0.0
  syncfusion_flutter_core: ^19.2.49
  syncfusion_flutter_sliders: ^19.2.49
  synchronized: ^3.1.0
  tflite_flutter: ^0.10.1
  #  tflite_flutter_helper:
  #    git:
  #      url: https://github.com/pnyompen/tflite_flutter_helper.git  # Fixes https://github.com/am15h/tflite_flutter_helper/issues/57
  tuple: ^2.0.0
  uni_links: ^0.5.1
  url_launcher: ^6.0.3
  uuid: ^3.0.7
  video_player:
    git:
      url: https://github.com/ente-io/packages.git
      ref: android_video_roation_fix
      path: packages/video_player/video_player/
  video_thumbnail: ^0.5.3
  visibility_detector: ^0.3.3
  wakelock_plus: ^1.1.1
  wallpaper_manager_flutter: ^0.0.2
  wechat_assets_picker: ^8.6.3
  widgets_to_image: ^0.0.2
<<<<<<< HEAD

  workmanager: ^0.5.2
=======
>>>>>>> 7543dc6b

dependency_overrides:
  # current fork of tfite_flutter_helper depends on ffi: ^1.x.x
  # but we need ffi: ^2.0.1 for newer packages. The original tfite_flutter_helper
  #
  ffi: ^2.1.0
  video_player:
    git:
      url: https://github.com/ente-io/packages.git
      ref: android_video_roation_fix
      path: packages/video_player/video_player/
  watcher: ^1.1.0

flutter_intl:
  enabled: true

dev_dependencies:
  build_runner: ^2.4.7
  flutter_driver:
    sdk: flutter
  flutter_lints: ^2.0.1
  flutter_test:
    sdk: flutter
  freezed: ^2.3.2
  integration_test:
    sdk: flutter
  isar_generator: ^3.1.0+1
  json_serializable: ^6.6.1
  test: ^1.22.0

flutter_icons:
  android: "launcher_icon"
  adaptive_icon_foreground: "assets/launcher_icon/ente-icon-foreground.png"
  adaptive_icon_background: "#ffffff"
  ios: true
  image_path: "assets/icon-light.png"

flutter_native_splash:
  color: "#ffffff"
  color_dark: "#000000"
  image: assets/splash-screen-light.png
  image_dark: assets/splash-screen-dark.png
  android_fullscreen: true
  android_gravity: center
  ios_content_mode: center
  android_12:
    # The image parameter sets the splash screen icon image.  If this parameter is not specified,
    # the app's launcher icon will be used instead.
    # Please note that the splash screen will be clipped to a circle on the center of the screen.
    # App icon without an icon background: This should be 1152×1152 pixels, and fit within a circle
    # 768 pixels in diameter.
    image: assets/splash-screen-light.png
    image_dark: assets/splash-screen-dark.png

# For information on the generic Dart part of this file, see the
# following page: https://dart.dev/tools/pub/pubspec

# The following section is specific to Flutter.
flutter:
  assets:
    - assets/
    - assets/models/cocossd/
    - assets/models/mobilefacenet/
    - assets/models/mobilenet/
    - assets/models/scenes/
    - assets/models/yolov5face/
    - assets/models/clip/
  fonts:
    - family: Inter
      fonts:
        - asset: fonts/Inter-Regular.ttf
        - asset: fonts/Inter-Medium.ttf
        - asset: fonts/Inter-Light.ttf
        - asset: fonts/Inter-SemiBold.ttf
        - asset: fonts/Inter-Bold.ttf
    - family: Montserrat
      fonts:
        - asset: fonts/Montserrat-Bold.ttf

  # The following line ensures that the Material Icons font is
  # included with your application, so that you can use the icons in
  # the material Icons class.
  uses-material-design: true

  # Flutter localization
  generate: true

  # To add assets to your application, add an assets section, like this:
  # assets:
  #  - images/a_dot_burr.jpeg
  #  - images/a_dot_ham.jpeg

  # An image asset can refer to one or more resolution-specific "variants", see
  # https://flutter.dev/assets-and-images/#resolution-aware.

  # For details regarding adding assets from package dependencies, see
  # https://flutter.dev/assets-and-images/#from-packages

  # To add custom fonts to your application, add a fonts section here,
  # in this "flutter" section. Each entry in this list should have a
  # "family" key with the font family name, and a "fonts" key with a
  # list giving the asset and other descriptors for the font. For
  # example:
  # fonts:
  #   - family: Schyler
  #     fonts:
  #       - asset: fonts/Schyler-Regular.ttf
  #       - asset: fonts/Schyler-Italic.ttf
  #         style: italic
  #   - family: Trajan Pro
  #     fonts:
  #       - asset: fonts/TrajanPro.ttf
  #       - asset: fonts/TrajanPro_Bold.ttf
  #         weight: 700
  #
  # For details regarding fonts from package dependencies,
  # see https://flutter.dev/custom-fonts/#from-packages<|MERGE_RESOLUTION|>--- conflicted
+++ resolved
@@ -178,11 +178,6 @@
   wallpaper_manager_flutter: ^0.0.2
   wechat_assets_picker: ^8.6.3
   widgets_to_image: ^0.0.2
-<<<<<<< HEAD
-
-  workmanager: ^0.5.2
-=======
->>>>>>> 7543dc6b
 
 dependency_overrides:
   # current fork of tfite_flutter_helper depends on ffi: ^1.x.x
