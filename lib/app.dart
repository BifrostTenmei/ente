import 'dart:io';

import 'package:adaptive_theme/adaptive_theme.dart';
import 'package:background_fetch/background_fetch.dart';
import 'package:flutter/foundation.dart';
import 'package:flutter/material.dart';
import 'package:flutter_easyloading/flutter_easyloading.dart';
import 'package:flutter_gen/gen_l10n/app_localizations.dart';
import 'package:logging/logging.dart';
import 'package:media_extension/media_extension_action_types.dart';
import 'package:photos/ente_theme_data.dart';
import "package:photos/generated/l10n.dart";
import "package:photos/l10n/l10n.dart";
import 'package:photos/services/app_lifecycle_service.dart';
import 'package:photos/services/sync_service.dart';
import 'package:photos/ui/home_widget.dart';
import "package:photos/ui/viewer/actions/file_viewer.dart";
import "package:photos/utils/intent_util.dart";

class EnteApp extends StatefulWidget {
  final Future<void> Function(String) runBackgroundTask;
  final Future<void> Function(String) killBackgroundTask;
  final AdaptiveThemeMode? savedThemeMode;
  final Locale locale;

  const EnteApp(
    this.runBackgroundTask,
    this.killBackgroundTask,
    this.locale,
    this.savedThemeMode, {
    Key? key,
  }) : super(key: key);

  static void setLocale(BuildContext context, Locale newLocale) {
    _EnteAppState state = context.findAncestorStateOfType<_EnteAppState>()!;
    state.setLocale(newLocale);
  }

  @override
  State<EnteApp> createState() => _EnteAppState();
}

class _EnteAppState extends State<EnteApp> with WidgetsBindingObserver {
  final _logger = Logger("EnteAppState");
  late Locale locale;

  @override
  void initState() {
    _logger.info('init App');
    super.initState();
    locale = widget.locale;
    setupIntentAction();
    WidgetsBinding.instance.addObserver(this);
  }

  setLocale(Locale newLocale) {
    setState(() {
      locale = newLocale;
    });
  }

  void setupIntentAction() async {
    final mediaExtentionAction = Platform.isAndroid
        ? await initIntentAction()
        : MediaExtentionAction(action: IntentAction.main);
    AppLifecycleService.instance.setMediaExtensionAction(mediaExtentionAction);
    if (mediaExtentionAction.action == IntentAction.main) {
      _configureBackgroundFetch();
    }
  }

  @override
  Widget build(BuildContext context) {
    if (Platform.isAndroid || kDebugMode) {
      return AdaptiveTheme(
        light: lightThemeData,
        dark: darkThemeData,
        initial: widget.savedThemeMode ?? AdaptiveThemeMode.system,
        builder: (lightTheme, dartTheme) => MaterialApp(
          title: "ente",
          themeMode: ThemeMode.system,
          theme: lightTheme,
          darkTheme: dartTheme,
          home: AppLifecycleService.instance.mediaExtensionAction.action ==
                  IntentAction.view
              ? const FileViewer()
              : const HomeWidget(),
          debugShowCheckedModeBanner: false,
          builder: EasyLoading.init(),
          locale: locale,
          supportedLocales: appSupportedLocales,
          localeListResolutionCallback: localResolutionCallBack,
          localizationsDelegates: const [
            ...AppLocalizations.localizationsDelegates,
            S.delegate
          ],
        ),
      );
    } else {
      return MaterialApp(
        title: "ente",
        themeMode: ThemeMode.system,
        theme: lightThemeData,
        darkTheme: darkThemeData,
        home: const HomeWidget(),
        debugShowCheckedModeBanner: false,
        builder: EasyLoading.init(),
<<<<<<< HEAD
=======
        locale: locale,
>>>>>>> c780051f
        supportedLocales: appSupportedLocales,
        localeListResolutionCallback: localResolutionCallBack,
        localizationsDelegates: const [
          ...AppLocalizations.localizationsDelegates,
          S.delegate
        ],
      );
    }
  }

  @override
  void dispose() {
    WidgetsBinding.instance.removeObserver(this);
    super.dispose();
  }

  @override
  void didChangeAppLifecycleState(AppLifecycleState state) {
    final String stateChangeReason = 'app -> $state';
    if (state == AppLifecycleState.resumed) {
      AppLifecycleService.instance
          .onAppInForeground(stateChangeReason + ': sync now');
      SyncService.instance.sync();
    } else {
      AppLifecycleService.instance.onAppInBackground(stateChangeReason);
    }
  }

  void _configureBackgroundFetch() {
    BackgroundFetch.configure(
        BackgroundFetchConfig(
          minimumFetchInterval: 15,
          forceAlarmManager: false,
          stopOnTerminate: false,
          startOnBoot: true,
          enableHeadless: true,
          requiresBatteryNotLow: true,
          requiresCharging: false,
          requiresStorageNotLow: false,
          requiresDeviceIdle: false,
          requiredNetworkType: NetworkType.ANY,
        ), (String taskId) async {
      await widget.runBackgroundTask(taskId);
    }, (taskId) {
      _logger.info("BG task timeout taskID: $taskId");
      widget.killBackgroundTask(taskId);
    }).then((int status) {
      _logger.info('[BackgroundFetch] configure success: $status');
    }).catchError((e) {
      _logger.info('[BackgroundFetch] configure ERROR: $e');
    });
  }
}<|MERGE_RESOLUTION|>--- conflicted
+++ resolved
@@ -32,7 +32,7 @@
   }) : super(key: key);
 
   static void setLocale(BuildContext context, Locale newLocale) {
-    _EnteAppState state = context.findAncestorStateOfType<_EnteAppState>()!;
+    final state = context.findAncestorStateOfType<_EnteAppState>()!;
     state.setLocale(newLocale);
   }
 
@@ -105,10 +105,7 @@
         home: const HomeWidget(),
         debugShowCheckedModeBanner: false,
         builder: EasyLoading.init(),
-<<<<<<< HEAD
-=======
         locale: locale,
->>>>>>> c780051f
         supportedLocales: appSupportedLocales,
         localeListResolutionCallback: localResolutionCallBack,
         localizationsDelegates: const [
