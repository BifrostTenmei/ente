--- conflicted
+++ resolved
@@ -354,11 +354,8 @@
     ),
     NOT_FILE_OWNER: 'deleting shared collection files is not allowed',
     ADD_TO_COLLECTION: 'add to collection',
-<<<<<<< HEAD
-=======
-    VIDEO_PLAYBACK_FAILED:"video format not supported",
-    VIDEO_PLAYBACK_FAILED_DOWNLOAD_INSTEAD:"this video cannot be played on your browser"
->>>>>>> 68976573
+    VIDEO_PLAYBACK_FAILED: 'video format not supported',
+    VIDEO_PLAYBACK_FAILED_DOWNLOAD_INSTEAD: 'this video cannot be played on your browser',
 };
 
 export default englishConstants;