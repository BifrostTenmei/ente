import log from "@/next/log";
import { CACHES } from "@ente/shared/storage/cacheStorage/constants";
import { cached } from "@ente/shared/storage/cacheStorage/helpers";
import * as tf from "@tensorflow/tfjs-core";
import { NormalizedFace } from "blazeface-back";
import { FILE_TYPE } from "constants/file";
import { BLAZEFACE_FACE_SIZE } from "constants/mlConfig";
import { euclidean } from "hdbscan";
import PQueue from "p-queue";
import DownloadManager from "services/download";
import { getLocalFiles } from "services/fileService";
import { decodeLivePhoto } from "services/livePhotoService";
import { EnteFile } from "types/file";
import { Dimensions } from "types/image";
import {
    AlignedFace,
    DetectedFace,
    DetectedObject,
    Face,
    FaceAlignment,
    FaceImageBlob,
    MlFileData,
    Person,
    RealWorldObject,
    Versioned,
} from "types/machineLearning";
import { getRenderableImage } from "utils/file";
import { clamp, imageBitmapToBlob, warpAffineFloat32List } from "utils/image";
import mlIDbStorage from "utils/storage/mlIDbStorage";
import { Box, Point } from "../../../thirdparty/face-api/classes";
import { ibExtractFaceImage, ibExtractFaceImages } from "./faceAlign";
import { getFaceCropBlobFromStorage } from "./faceCrop";

export function f32Average(descriptors: Float32Array[]) {
    if (descriptors.length < 1) {
        throw Error("f32Average: input size 0");
    }

    if (descriptors.length === 1) {
        return descriptors[0];
    }

    const f32Size = descriptors[0].length;
    const avg = new Float32Array(f32Size);

    for (let index = 0; index < f32Size; index++) {
        avg[index] = descriptors[0][index];
        for (let desc = 1; desc < descriptors.length; desc++) {
            avg[index] = avg[index] + descriptors[desc][index];
        }
        avg[index] = avg[index] / descriptors.length;
    }

    return avg;
}

export function isTensor(tensor: any, dim: number) {
    return tensor instanceof tf.Tensor && tensor.shape.length === dim;
}

export function isTensor1D(tensor: any): tensor is tf.Tensor1D {
    return isTensor(tensor, 1);
}

export function isTensor2D(tensor: any): tensor is tf.Tensor2D {
    return isTensor(tensor, 2);
}

export function isTensor3D(tensor: any): tensor is tf.Tensor3D {
    return isTensor(tensor, 3);
}

export function isTensor4D(tensor: any): tensor is tf.Tensor4D {
    return isTensor(tensor, 4);
}

export function toTensor4D(
    image: tf.Tensor3D | tf.Tensor4D,
    dtype?: tf.DataType,
) {
    return tf.tidy(() => {
        let reshapedImage: tf.Tensor4D;
        if (isTensor3D(image)) {
            reshapedImage = tf.expandDims(image, 0);
        } else if (isTensor4D(image)) {
            reshapedImage = image;
        } else {
            throw Error("toTensor4D only supports Tensor3D and Tensor4D input");
        }
        if (dtype) {
            reshapedImage = tf.cast(reshapedImage, dtype);
        }

        return reshapedImage;
    });
}

export function imageBitmapsToTensor4D(imageBitmaps: Array<ImageBitmap>) {
    return tf.tidy(() => {
        const tfImages = imageBitmaps.map((ib) => tf.browser.fromPixels(ib));
        return tf.stack(tfImages) as tf.Tensor4D;
    });
}

export function extractFaces(
    image: tf.Tensor3D | tf.Tensor4D,
    facebBoxes: Array<Box>,
    faceSize: number,
) {
    return tf.tidy(() => {
        const reshapedImage = toTensor4D(image, "float32");

        const boxes = facebBoxes.map((box) => {
            const normalized = box.rescale({
                width: 1 / reshapedImage.shape[2],
                height: 1 / reshapedImage.shape[1],
            });

            return [
                normalized.top,
                normalized.left,
                normalized.bottom,
                normalized.right,
            ];
        });

        // log.info('boxes: ', boxes[0]);

        const faceImagesTensor = tf.image.cropAndResize(
            reshapedImage,
            boxes,
            tf.fill([boxes.length], 0, "int32"),
            [faceSize, faceSize],
        );

        return faceImagesTensor;
    });
}

export function newBox(x: number, y: number, width: number, height: number) {
    return new Box({ x, y, width, height });
}

export function newBoxFromPoints(
    left: number,
    top: number,
    right: number,
    bottom: number,
) {
    return new Box({ left, top, right, bottom });
}

export function normFaceBox(face: NormalizedFace) {
    return newBoxFromPoints(
        face.topLeft[0],
        face.topLeft[1],
        face.bottomRight[0],
        face.bottomRight[1],
    );
}

export function getBoxCenterPt(topLeft: Point, bottomRight: Point): Point {
    return topLeft.add(bottomRight.sub(topLeft).div(new Point(2, 2)));
}

export function getBoxCenter(box: Box): Point {
    return getBoxCenterPt(box.topLeft, box.bottomRight);
}

export function enlargeBox(box: Box, factor: number = 1.5) {
    const center = getBoxCenter(box);
    const size = new Point(box.width, box.height);
    const newHalfSize = new Point((factor * size.x) / 2, (factor * size.y) / 2);

    return new Box({
        left: center.x - newHalfSize.x,
        top: center.y - newHalfSize.y,
        right: center.x + newHalfSize.x,
        bottom: center.y + newHalfSize.y,
    });
}

export function normalizeRadians(angle: number) {
    return angle - 2 * Math.PI * Math.floor((angle + Math.PI) / (2 * Math.PI));
}

export function computeRotation(point1: Point, point2: Point) {
    const radians =
        Math.PI / 2 - Math.atan2(-(point2.y - point1.y), point2.x - point1.x);
    return normalizeRadians(radians);
}

export function getAllFacesFromMap(allFacesMap: Map<number, Array<Face>>) {
    const allFaces = [...allFacesMap.values()].flat();

    return allFaces;
}

export function getAllObjectsFromMap(
    allObjectsMap: Map<number, Array<RealWorldObject>>,
) {
    return [...allObjectsMap.values()].flat();
}

export async function getLocalFile(fileId: number) {
    const localFiles = await getLocalFiles();
    return localFiles.find((f) => f.id === fileId);
}

export async function getFaceImage(
    face: AlignedFace,
    token: string,
    faceSize: number = BLAZEFACE_FACE_SIZE,
    file?: EnteFile,
): Promise<FaceImageBlob> {
    if (!file) {
        file = await getLocalFile(face.fileId);
    }

    const imageBitmap = await getOriginalImageBitmap(file);
    const faceImageBitmap = ibExtractFaceImage(
        imageBitmap,
        face.alignment,
        faceSize,
    );
    const faceImage = imageBitmapToBlob(faceImageBitmap);
    faceImageBitmap.close();
    imageBitmap.close();

    return faceImage;
}

export async function extractFaceImages(
    faces: Array<AlignedFace>,
    faceSize: number,
    image?: ImageBitmap,
) {
    // if (faces.length === faces.filter((f) => f.crop).length) {
    // return ibExtractFaceImagesFromCrops(faces, faceSize);
    // } else
    if (image) {
        const faceAlignments = faces.map((f) => f.alignment);
        return ibExtractFaceImages(image, faceAlignments, faceSize);
    } else {
        throw Error(
            "Either face crops or image is required to extract face images",
        );
    }
}

export async function extractFaceImagesToFloat32(
    faceAlignments: Array<FaceAlignment>,
    faceSize: number,
    image: ImageBitmap,
<<<<<<< HEAD
) : Promise<Float32Array> {

    const faceData = new Float32Array(faceAlignments.length * faceSize * faceSize * 3);
    for (let i = 0; i < faceAlignments.length; i++) {
        const alignedFace = faceAlignments[i];
        const faceDataOffset = i * faceSize * faceSize * 3;
        warpAffineFloat32List(image, alignedFace, faceSize, faceData, faceDataOffset);
=======
): Promise<Float32Array> {
    const faceData = new Float32Array(
        faceAlignments.length * faceSize * faceSize * 3,
    );
    for (let i = 0; i < faceAlignments.length; i++) {
        const alignedFace = faceAlignments[i];
        const faceDataOffset = i * faceSize * faceSize * 3;
        warpAffineFloat32List(
            image,
            alignedFace,
            faceSize,
            faceData,
            faceDataOffset,
        );
>>>>>>> 3542c8ee
    }
    return faceData;
}

export function leftFillNum(num: number, length: number, padding: number) {
    return num.toString().padStart(length, padding.toString());
}

export function getFaceId(detectedFace: DetectedFace, imageDims: Dimensions) {
    const xMin = clamp(
        detectedFace.detection.box.x / imageDims.width,
        0.0,
        0.999999,
    )
        .toFixed(5)
        .substring(2);
    const yMin = clamp(
        detectedFace.detection.box.y / imageDims.height,
        0.0,
        0.999999,
    )
        .toFixed(5)
        .substring(2);
    const xMax = clamp(
        (detectedFace.detection.box.x + detectedFace.detection.box.width) /
            imageDims.width,
        0.0,
        0.999999,
    )
        .toFixed(5)
        .substring(2);
    const yMax = clamp(
        (detectedFace.detection.box.y + detectedFace.detection.box.height) /
            imageDims.height,
        0.0,
        0.999999,
    )
        .toFixed(5)
        .substring(2);

    const rawFaceID = `${xMin}_${yMin}_${xMax}_${yMax}`;
    const faceID = `${detectedFace.fileId}_${rawFaceID}`;

    return faceID;
}

export function getObjectId(
    detectedObject: DetectedObject,
    imageDims: Dimensions,
) {
    const imgDimPoint = new Point(imageDims.width, imageDims.height);
    const objectCenterPoint = new Point(
        detectedObject.detection.bbox[2] / 2,
        detectedObject.detection.bbox[3] / 2,
    );
    const gridPt = objectCenterPoint
        .mul(new Point(100, 100))
        .div(imgDimPoint)
        .floor()
        .bound(0, 99);
    const gridPaddedX = leftFillNum(gridPt.x, 2, 0);
    const gridPaddedY = leftFillNum(gridPt.y, 2, 0);

    return `${detectedObject.fileID}-${gridPaddedX}-${gridPaddedY}`;
}

export async function getTFImage(blob): Promise<tf.Tensor3D> {
    const imageBitmap = await createImageBitmap(blob);
    const tfImage = tf.browser.fromPixels(imageBitmap);
    imageBitmap.close();

    return tfImage;
}

export async function getImageBlobBitmap(blob: Blob): Promise<ImageBitmap> {
    return await createImageBitmap(blob);
}

// export async function getTFImageUsingJpegJS(blob: Blob): Promise<TFImageBitmap> {
//     const imageData = jpegjs.decode(await blob.arrayBuffer());
//     const tfImage = tf.browser.fromPixels(imageData);

//     return new TFImageBitmap(undefined, tfImage);
// }

async function getOriginalFile(file: EnteFile, queue?: PQueue) {
    let fileStream;
    if (queue) {
        fileStream = await queue.add(() => DownloadManager.getFile(file));
    } else {
        fileStream = await DownloadManager.getFile(file);
    }
    return new Response(fileStream).blob();
}

async function getOriginalConvertedFile(file: EnteFile, queue?: PQueue) {
    const fileBlob = await getOriginalFile(file, queue);
    if (file.metadata.fileType === FILE_TYPE.IMAGE) {
        return await getRenderableImage(file.metadata.title, fileBlob);
    } else {
        const livePhoto = await decodeLivePhoto(file, fileBlob);
        return await getRenderableImage(
            livePhoto.imageNameTitle,
            new Blob([livePhoto.image]),
        );
    }
}

export async function getOriginalImageBitmap(
    file: EnteFile,
    queue?: PQueue,
    useCache: boolean = false,
) {
    let fileBlob;

    if (useCache) {
        fileBlob = await cached(CACHES.FILES, file.id.toString(), () => {
            return getOriginalConvertedFile(file, queue);
        });
    } else {
        fileBlob = await getOriginalConvertedFile(file, queue);
    }
    log.info("[MLService] Got file: ", file.id.toString());

    return getImageBlobBitmap(fileBlob);
}

export async function getThumbnailImageBitmap(file: EnteFile) {
    const thumb = await DownloadManager.getThumbnail(file);
    log.info("[MLService] Got thumbnail: ", file.id.toString());

    return getImageBlobBitmap(new Blob([thumb]));
}

export async function getLocalFileImageBitmap(
    enteFile: EnteFile,
    localFile: globalThis.File,
) {
    let fileBlob = localFile as Blob;
    fileBlob = await getRenderableImage(enteFile.metadata.title, fileBlob);
    return getImageBlobBitmap(fileBlob);
}

export async function getPeopleList(file: EnteFile): Promise<Array<Person>> {
    let startTime = Date.now();
    const mlFileData: MlFileData = await mlIDbStorage.getFile(file.id);
    log.info(
        "getPeopleList:mlFilesStore:getItem",
        Date.now() - startTime,
        "ms",
    );
    if (!mlFileData?.faces || mlFileData.faces.length < 1) {
        return [];
    }

    const peopleIds = mlFileData.faces
        .filter((f) => f.personId !== null && f.personId !== undefined)
        .map((f) => f.personId);
    if (!peopleIds || peopleIds.length < 1) {
        return [];
    }
    // log.info("peopleIds: ", peopleIds);
    startTime = Date.now();
    const peoplePromises = peopleIds.map(
        (p) => mlIDbStorage.getPerson(p) as Promise<Person>,
    );
    const peopleList = await Promise.all(peoplePromises);
    log.info(
        "getPeopleList:mlPeopleStore:getItems",
        Date.now() - startTime,
        "ms",
    );
    // log.info("peopleList: ", peopleList);

    return peopleList;
}

export async function getUnidentifiedFaces(
    file: EnteFile,
): Promise<Array<Face>> {
    const mlFileData: MlFileData = await mlIDbStorage.getFile(file.id);

    return mlFileData?.faces?.filter(
        (f) => f.personId === null || f.personId === undefined,
    );
}

export async function getFaceCropBlobs(
    faces: Array<Face>,
): Promise<Array<FaceImageBlob>> {
    const faceCrops = faces
        .map((f) => f.crop)
        .filter((faceCrop) => faceCrop !== null && faceCrop !== undefined);

    return (
        faceCrops &&
        Promise.all(
            faceCrops.map((faceCrop) => getFaceCropBlobFromStorage(faceCrop)),
        )
    );
}

export async function getAllPeople(limit: number = undefined) {
    let people: Array<Person> = await mlIDbStorage.getAllPeople();
    // await mlPeopleStore.iterate<Person, void>((person) => {
    //     people.push(person);
    // });
    people = people ?? [];
    return people
        .sort((p1, p2) => p2.files.length - p1.files.length)
        .slice(0, limit);
}

export function findFirstIfSorted<T>(
    elements: Array<T>,
    comparator: (a: T, b: T) => number,
) {
    if (!elements || elements.length < 1) {
        return;
    }
    let first = elements[0];

    for (let i = 1; i < elements.length; i++) {
        const comp = comparator(elements[i], first);
        if (comp < 0) {
            first = elements[i];
        }
    }

    return first;
}

export function isDifferentOrOld(
    method: Versioned<string>,
    thanMethod: Versioned<string>,
) {
    return (
        !method ||
        method.value !== thanMethod.value ||
        method.version < thanMethod.version
    );
}

function primitiveArrayEquals(a, b) {
    return (
        Array.isArray(a) &&
        Array.isArray(b) &&
        a.length === b.length &&
        a.every((val, index) => val === b[index])
    );
}

export function areFaceIdsSame(ofFaces: Array<Face>, toFaces: Array<Face>) {
    if (
        (ofFaces === null || ofFaces === undefined) &&
        (toFaces === null || toFaces === undefined)
    ) {
        return true;
    }
    return primitiveArrayEquals(
        ofFaces?.map((f) => f.id),
        toFaces?.map((f) => f.id),
    );
}

export function getNearestPointIndex(
    toPoint: Point,
    fromPoints: Array<Point>,
    maxDistance?: number,
) {
    const dists = fromPoints.map((point, i) => ({
        index: i,
        point: point,
        distance: euclidean([point.x, point.y], [toPoint.x, toPoint.y]),
    }));
    const nearest = findFirstIfSorted(
        dists,
        (a, b) => Math.abs(a.distance) - Math.abs(b.distance),
    );

    // log.info('Nearest dist: ', nearest.distance, maxDistance);
    if (!maxDistance || nearest.distance <= maxDistance) {
        return nearest.index;
    }
}

export function logQueueStats(queue: PQueue, name: string) {
    queue.on("active", () =>
        log.info(
            `queuestats: ${name}: Active, Size: ${queue.size} Pending: ${queue.pending}`,
        ),
    );
    queue.on("idle", () => log.info(`queuestats: ${name}: Idle`));
    queue.on("error", (error) =>
        console.error(`queuestats: ${name}: Error, `, error),
    );
}<|MERGE_RESOLUTION|>--- conflicted
+++ resolved
@@ -252,15 +252,6 @@
     faceAlignments: Array<FaceAlignment>,
     faceSize: number,
     image: ImageBitmap,
-<<<<<<< HEAD
-) : Promise<Float32Array> {
-
-    const faceData = new Float32Array(faceAlignments.length * faceSize * faceSize * 3);
-    for (let i = 0; i < faceAlignments.length; i++) {
-        const alignedFace = faceAlignments[i];
-        const faceDataOffset = i * faceSize * faceSize * 3;
-        warpAffineFloat32List(image, alignedFace, faceSize, faceData, faceDataOffset);
-=======
 ): Promise<Float32Array> {
     const faceData = new Float32Array(
         faceAlignments.length * faceSize * faceSize * 3,
@@ -275,7 +266,6 @@
             faceData,
             faceDataOffset,
         );
->>>>>>> 3542c8ee
     }
     return faceData;
 }
