--- conflicted
+++ resolved
@@ -54,33 +54,6 @@
                     noValidate
                     onSubmit={handleSubmit}
                     style={{ width: '100%' }}>
-<<<<<<< HEAD
-                    <Typography mb={2} color="text.secondary">
-                        {constants.ENTER_TWO_FACTOR_OTP}
-                    </Typography>
-                    <Box sx={{ my: 2 }}>
-                        <OtpInput
-                            ref={otpInputRef}
-                            shouldAutoFocus
-                            value={values.otp}
-                            onChange={onChange(handleChange('otp'), submitForm)}
-                            numInputs={6}
-                            separator={'-'}
-                            isInputNum
-                            className={'otp-input'}
-                        />
-                        {errors.otp && (
-                            <InvalidInputMessage>
-                                {constants.INCORRECT_CODE}
-                            </InvalidInputMessage>
-                        )}
-                    </Box>
-                    <SubmitButton
-                        buttonText={props.buttonText}
-                        loading={waiting}
-                        disabled={values.otp.length < 6}
-                    />
-=======
                     <VerticallyCenteredContainer>
                         <Typography mb={2}>
                             {constants.ENTER_TWO_FACTOR_OTP}
@@ -111,7 +84,6 @@
                             disabled={values.otp.length < 6}
                         />
                     </VerticallyCenteredContainer>
->>>>>>> 187713fe
                 </form>
             )}
         </Formik>
