<<<<<<< HEAD
=======
import { UPLOAD_TYPE } from 'constants/upload';
>>>>>>> 96cffbe7
import { Collection } from 'types/collection';
import { ElectronAPIs } from 'types/electron';
import { ElectronFile, FileWithCollection, UPLOAD_TYPE } from 'types/upload';
import { runningInBrowser } from 'utils/common';
import { logError } from 'utils/sentry';

interface PendingUploads {
    files: ElectronFile[];
    collectionName: string;
    type: UPLOAD_TYPE;
}

interface selectZipResult {
    files: ElectronFile[];
    zipPaths: string[];
}
class ImportService {
    ElectronAPIs: ElectronAPIs;
    private allElectronAPIsExist: boolean = false;

    constructor() {
        this.ElectronAPIs = runningInBrowser() && window['ElectronAPIs'];
        this.allElectronAPIsExist = !!this.ElectronAPIs?.getPendingUploads;
    }

    async getElectronFilesFromGoogleZip(
        zipPath: string
    ): Promise<ElectronFile[]> {
        if (this.allElectronAPIsExist) {
            return this.ElectronAPIs.getElectronFilesFromGoogleZip(zipPath);
        }
    }

    checkAllElectronAPIsExists = () => this.allElectronAPIsExist;

    async showUploadFilesDialog(): Promise<ElectronFile[]> {
        if (this.allElectronAPIsExist) {
            return this.ElectronAPIs.showUploadFilesDialog();
        }
    }

    async showUploadDirsDialog(): Promise<ElectronFile[]> {
        if (this.allElectronAPIsExist) {
            return this.ElectronAPIs.showUploadDirsDialog();
        }
    }

    async showUploadZipDialog(): Promise<selectZipResult> {
        if (this.allElectronAPIsExist) {
            return this.ElectronAPIs.showUploadZipDialog();
        }
    }
    async getPendingUploads(): Promise<PendingUploads> {
        try {
            if (this.allElectronAPIsExist) {
                const pendingUploads =
                    (await this.ElectronAPIs.getPendingUploads()) as PendingUploads;
                return pendingUploads;
            }
        } catch (e) {
            if (e?.message?.includes('ENOENT: no such file or directory')) {
                // ignore
            } else {
                logError(e, 'failed to getPendingUploads ');
            }
            return { files: [], collectionName: null, type: null };
        }
    }

    async setToUploadCollection(collections: Collection[]) {
        if (this.allElectronAPIsExist) {
            let collectionName: string = null;
            /* collection being one suggest one of two things
                1. Either the user has upload to a single existing collection
                2. Created a new single collection to upload to 
                    may have had multiple folder, but chose to upload
                    to one album
                hence saving the collection name when upload collection count is 1
                helps the info of user choosing this options
                and on next upload we can directly start uploading to this collection 
            */
            if (collections.length === 1) {
                collectionName = collections[0].name;
            }
            this.ElectronAPIs.setToUploadCollection(collectionName);
        }
    }

    async setToUploadFiles(
        type: UPLOAD_TYPE.FILES | UPLOAD_TYPE.ZIPS,
        filePaths: string[]
    ) {
        if (this.allElectronAPIsExist) {
            this.ElectronAPIs.setToUploadFiles(type, filePaths);
        }
    }

    updatePendingUploads(files: FileWithCollection[]) {
        if (this.allElectronAPIsExist) {
            const filePaths = [];
            for (const fileWithCollection of files) {
                if (fileWithCollection.isLivePhoto) {
                    filePaths.push(
                        (
                            fileWithCollection.livePhotoAssets
                                .image as ElectronFile
                        ).path,
                        (
                            fileWithCollection.livePhotoAssets
                                .video as ElectronFile
                        ).path
                    );
                } else {
                    filePaths.push(
                        (fileWithCollection.file as ElectronFile).path
                    );
                }
            }
            this.setToUploadFiles(UPLOAD_TYPE.FILES, filePaths);
        }
    }
    cancelRemainingUploads() {
        if (this.allElectronAPIsExist) {
            this.ElectronAPIs.setToUploadCollection(null);
            this.ElectronAPIs.setToUploadFiles(UPLOAD_TYPE.ZIPS, []);
            this.ElectronAPIs.setToUploadFiles(UPLOAD_TYPE.FILES, []);
        }
    }
}

export default new ImportService();<|MERGE_RESOLUTION|>--- conflicted
+++ resolved
@@ -1,10 +1,7 @@
-<<<<<<< HEAD
-=======
 import { UPLOAD_TYPE } from 'constants/upload';
->>>>>>> 96cffbe7
 import { Collection } from 'types/collection';
 import { ElectronAPIs } from 'types/electron';
-import { ElectronFile, FileWithCollection, UPLOAD_TYPE } from 'types/upload';
+import { ElectronFile, FileWithCollection } from 'types/upload';
 import { runningInBrowser } from 'utils/common';
 import { logError } from 'utils/sentry';
 
