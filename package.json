{
  "name": "bada-frame",
  "version": "1.0.0",
  "private": true,
  "scripts": {
    "dev": "next dev",
    "albums": "next dev -p 3002",
    "lint": "next lint",
    "build": "next build",
    "postbuild": "next export",
    "build-analyze": "ANALYZE=true next build",
    "start": "next start",
    "prepare": "husky install"
  },
  "dependencies": {
    "@date-io/date-fns": "^2.14.0",
    "@mui/icons-material": "^5.6.2",
    "@mui/material": "^5.6.2",
    "@mui/styled-engine": "npm:@mui/styled-engine-sc@latest",
    "@mui/styled-engine-sc": "^5.6.1",
    "@mui/x-date-pickers": "^5.0.0-alpha.6",
    "@sentry/nextjs": "^6.7.1",
    "@stripe/stripe-js": "^1.13.2",
    "@tensorflow-models/coco-ssd": "^2.2.2",
    "@tensorflow/tfjs-backend-cpu": "^3.13.0",
    "@tensorflow/tfjs-backend-webgl": "^3.11.0",
    "@tensorflow/tfjs-converter": "^3.11.0",
    "@tensorflow/tfjs-core": "^3.11.0",
    "@tensorflow/tfjs-tflite": "^0.0.1-alpha.7",
    "@zip.js/zip.js": "^2.4.2",
    "axios": "^0.21.3",
    "bip39": "^3.0.4",
    "blazeface-back": "^0.0.8",
    "bootstrap": "^4.5.2",
    "bs58": "^4.0.1",
    "chrono-node": "^2.2.6",
    "comlink": "^4.3.0",
    "debounce-promise": "^3.1.2",
    "density-clustering": "^1.3.0",
    "eventemitter3": "^4.0.7",
    "exifr": "^7.1.3",
    "ffmpeg-wasm": "file:./thirdparty/ffmpeg-wasm",
    "file-type": "^16.5.4",
    "formik": "^2.1.5",
    "hdbscan": "0.0.1-alpha.5",
    "heic-convert": "^1.2.4",
    "http-proxy-middleware": "^1.0.5",
    "idb": "^7.0.0",
    "is-electron": "^2.2.0",
    "jszip": "3.7.1",
    "libsodium-wrappers": "^0.7.8",
    "localforage": "^1.9.0",
<<<<<<< HEAD
    "ml-matrix": "^6.8.2",
    "next": "^13.0.6",
    "next-transpile-modules": "^10.0.0",
    "p-queue": "^7.1.0",
=======
    "next": "^13.1.2",
>>>>>>> 53258857
    "photoswipe": "file:./thirdparty/photoswipe",
    "piexifjs": "^1.0.6",
    "react": "^18.2.0",
    "react-bootstrap": "^1.3.0",
<<<<<<< HEAD
    "react-d3-tree": "^3.1.1",
    "react-datepicker": "^4.3.0",
=======
>>>>>>> 53258857
    "react-dom": "^18.2.0",
    "react-dropzone": "^11.2.4",
    "react-otp-input": "^2.3.1",
    "react-select": "^4.3.1",
    "react-simple-code-editor": "^0.11.0",
    "react-top-loading-bar": "^2.0.1",
    "react-virtualized-auto-sizer": "^1.0.2",
    "react-window": "^1.8.6",
    "sanitize-filename": "^1.6.3",
<<<<<<< HEAD
    "similarity-transformation": "^0.0.1",
    "styled-components": "^5.3.5",
    "tesseract.js": "file:./thirdparty/tesseract",
    "transformation-matrix": "^2.10.0",
    "tsne-js": "^1.0.3",
    "workbox-precaching": "^6.1.5",
    "workbox-recipes": "^6.1.5",
    "workbox-routing": "^6.1.5",
    "workbox-strategies": "^6.1.5",
    "workbox-window": "^6.1.5",
=======
    "styled-components": "^5.3.5",
>>>>>>> 53258857
    "xml-js": "^1.6.11",
    "yup": "^0.29.3"
  },
  "devDependencies": {
    "@next/bundle-analyzer": "^9.5.3",
    "@types/bs58": "^4.0.1",
    "@types/debounce-promise": "^3.1.3",
    "@types/heic-convert": "^1.2.0",
    "@types/libsodium-wrappers": "^0.7.8",
    "@types/node": "^14.6.4",
    "@types/photoswipe": "^4.1.1",
    "@types/react": "^16.9.49",
    "@types/react-collapse": "^5.0.1",
    "@types/react-datepicker": "^4.1.7",
    "@types/react-select": "^4.0.15",
    "@types/react-window": "^1.8.2",
    "@types/react-window-infinite-loader": "^1.0.3",
    "@types/styled-components": "^5.1.25",
    "@types/wicg-file-system-access": "^2020.9.5",
    "@types/yup": "^0.29.7",
    "@typescript-eslint/eslint-plugin": "^5.43.0",
    "eslint": "^8.28.0",
    "eslint-config-next": "^13.0.6",
    "eslint-config-prettier": "^8.5.0",
    "husky": "^7.0.1",
    "lint-staged": "^11.1.2",
    "prettier": "2.3.2",
    "typescript": "^4.1.3"
  },
  "standard": {
    "parser": "babel-eslint"
  },
  "resolutions": {
    "@mui/styled-engine": "npm:@mui/styled-engine-sc@latest"
  }
}<|MERGE_RESOLUTION|>--- conflicted
+++ resolved
@@ -50,23 +50,16 @@
     "jszip": "3.7.1",
     "libsodium-wrappers": "^0.7.8",
     "localforage": "^1.9.0",
-<<<<<<< HEAD
     "ml-matrix": "^6.8.2",
-    "next": "^13.0.6",
+    "next": "^13.1.2",
     "next-transpile-modules": "^10.0.0",
     "p-queue": "^7.1.0",
-=======
-    "next": "^13.1.2",
->>>>>>> 53258857
     "photoswipe": "file:./thirdparty/photoswipe",
     "piexifjs": "^1.0.6",
     "react": "^18.2.0",
     "react-bootstrap": "^1.3.0",
-<<<<<<< HEAD
     "react-d3-tree": "^3.1.1",
     "react-datepicker": "^4.3.0",
-=======
->>>>>>> 53258857
     "react-dom": "^18.2.0",
     "react-dropzone": "^11.2.4",
     "react-otp-input": "^2.3.1",
@@ -76,7 +69,6 @@
     "react-virtualized-auto-sizer": "^1.0.2",
     "react-window": "^1.8.6",
     "sanitize-filename": "^1.6.3",
-<<<<<<< HEAD
     "similarity-transformation": "^0.0.1",
     "styled-components": "^5.3.5",
     "tesseract.js": "file:./thirdparty/tesseract",
@@ -87,9 +79,6 @@
     "workbox-routing": "^6.1.5",
     "workbox-strategies": "^6.1.5",
     "workbox-window": "^6.1.5",
-=======
-    "styled-components": "^5.3.5",
->>>>>>> 53258857
     "xml-js": "^1.6.11",
     "yup": "^0.29.3"
   },
