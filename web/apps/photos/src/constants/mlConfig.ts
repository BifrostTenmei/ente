--- conflicted
+++ resolved
@@ -13,10 +13,6 @@
     imageSource: "Original",
     faceDetection: {
         method: "YoloFace",
-<<<<<<< HEAD
-        minFaceSize: 32,
-=======
->>>>>>> 3542c8ee
     },
     faceCrop: {
         enabled: true,
