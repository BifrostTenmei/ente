--- conflicted
+++ resolved
@@ -2,15 +2,10 @@
 import { getEndpoint } from 'utils/common/apiUtil';
 import { getToken } from 'utils/common/key';
 import HTTPService from './HTTPService';
-<<<<<<< HEAD
-import { Collection } from './collectionService';
-import { File } from './fileService';
 import { getAllPeople } from 'utils/machineLearning';
-import { logError } from 'utils/sentry';
 import constants from 'utils/strings/constants';
 import mlIDbStorage from 'utils/storage/mlIDbStorage';
 import { getMLSyncConfig } from 'utils/machineLearning/config';
-=======
 import { Collection } from 'types/collection';
 import { EnteFile } from 'types/file';
 
@@ -21,7 +16,6 @@
     Suggestion,
     SuggestionType,
 } from 'types/search';
->>>>>>> c0c210d5
 
 const ENDPOINT = getEndpoint();
 
