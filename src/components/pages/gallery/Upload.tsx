import React, { useContext, useEffect, useRef, useState } from 'react';

import { syncCollections, createAlbum } from 'services/collectionService';
import constants from 'utils/strings/constants';
import UploadProgress from '../../UploadProgress';

import UploadStrategyChoiceModal from './UploadStrategyChoiceModal';
import { SetCollectionNamerAttributes } from '../../Collections/CollectionNamer';
import { SetCollectionSelectorAttributes } from './CollectionSelector';
import { GalleryContext } from 'pages/gallery';
import { AppContext } from 'pages/_app';
import { logError } from 'utils/sentry';
import { FileRejection } from 'react-dropzone';
import UploadManager from 'services/upload/uploadManager';
import uploadManager from 'services/upload/uploadManager';
import ImportService from 'services/importService';
import isElectron from 'is-electron';
import { METADATA_FOLDER_NAME } from 'constants/export';
import { CustomError } from 'utils/error';
import { Collection } from 'types/collection';
import { SetLoading, SetFiles } from 'types/gallery';
import { FileUploadResults, UPLOAD_STAGES } from 'constants/upload';
import { ElectronFile, FileWithCollection } from 'types/upload';
import UploadTypeSelector from '../../UploadTypeSelector';
import Router from 'next/router';
import { isCanvasBlocked } from 'utils/upload/isCanvasBlocked';
import { downloadApp } from 'utils/common';
<<<<<<< HEAD
import watchService from 'services/watchService';
=======
import DiscFullIcon from '@mui/icons-material/DiscFull';
import { NotificationAttributes } from 'types/Notification';
>>>>>>> a5768e75

const FIRST_ALBUM_NAME = 'My First Album';

interface Props {
    syncWithRemote: (force?: boolean, silent?: boolean) => Promise<void>;
    setBannerMessage: (message: string | JSX.Element) => void;
    droppedFiles: File[];
    clearDroppedFiles: () => void;
    closeCollectionSelector: () => void;
    setCollectionSelectorAttributes: SetCollectionSelectorAttributes;
    setCollectionNamerAttributes: SetCollectionNamerAttributes;
    setLoading: SetLoading;
    uploadInProgress: boolean;
    setUploadInProgress: (value: boolean) => void;
    showCollectionSelector: () => void;
    fileRejections: FileRejection[];
    setFiles: SetFiles;
    isFirstUpload: boolean;
    electronFiles: ElectronFile[];
    setElectronFiles: (files: ElectronFile[]) => void;
    uploadTypeSelectorView: boolean;
    setUploadTypeSelectorView: (open: boolean) => void;
    showSessionExpiredMessage: () => void;
}

enum UPLOAD_STRATEGY {
    SINGLE_COLLECTION,
    COLLECTION_PER_FOLDER,
}

export enum DESKTOP_UPLOAD_TYPE {
    FILES = 'files',
    FOLDERS = 'folders',
    ZIPS = 'zips',
}

interface AnalysisResult {
    suggestedCollectionName: string;
    multipleFolders: boolean;
}

const NULL_ANALYSIS_RESULT = {
    suggestedCollectionName: '',
    multipleFolders: false,
};

export default function Upload(props: Props) {
    const [progressView, setProgressView] = useState(false);
    const [uploadStage, setUploadStage] = useState<UPLOAD_STAGES>(
        UPLOAD_STAGES.START
    );
    const [filenames, setFilenames] = useState(new Map<number, string>());
    const [fileCounter, setFileCounter] = useState({ finished: 0, total: 0 });
    const [fileProgress, setFileProgress] = useState(new Map<number, number>());
    const [uploadResult, setUploadResult] = useState(
        new Map<number, FileUploadResults>()
    );
    const [percentComplete, setPercentComplete] = useState(0);
    const [hasLivePhotos, setHasLivePhotos] = useState(false);

    const [choiceModalView, setChoiceModalView] = useState(false);
    const [analysisResult, setAnalysisResult] =
        useState<AnalysisResult>(NULL_ANALYSIS_RESULT);
    const appContext = useContext(AppContext);
    const galleryContext = useContext(GalleryContext);

    const toUploadFiles = useRef<File[] | ElectronFile[]>(null);
    const isPendingDesktopUpload = useRef(false);
    const pendingDesktopUploadCollectionName = useRef<string>('');
    const desktopUploadType = useRef<DESKTOP_UPLOAD_TYPE>(null);
    const zipPaths = useRef<string[]>(null);

    useEffect(() => {
        UploadManager.initUploader(
            {
                setPercentComplete,
                setFileCounter,
                setFileProgress,
                setUploadResult,
                setUploadStage,
                setFilenames,
                setHasLivePhotos,
            },
            props.setFiles
        );

        if (isElectron() && ImportService.checkAllElectronAPIsExists()) {
            ImportService.getPendingUploads().then(
                ({ files: electronFiles, collectionName, type }) => {
                    resumeDesktopUpload(type, electronFiles, collectionName);
                }
            );
            watchService.init(
                props.setElectronFiles,
                setCollectionName,
                props.syncWithRemote,
                showProgressView,
                appContext.setWatchServiceIsRunning
            );
        }
    }, []);

    const setCollectionName = (collectionName: string) => {
        isPendingDesktopUpload.current = true;
        pendingDesktopUploadCollectionName.current = collectionName;
    };

    const showProgressView = () => {
        setProgressView(true);
    };

    useEffect(() => {
        if (
            props.electronFiles?.length > 0 ||
            props.droppedFiles?.length > 0 ||
            appContext.sharedFiles?.length > 0
        ) {
            if (props.uploadInProgress) {
                // no-op
                // a upload is already in progress
            } else if (isCanvasBlocked()) {
                appContext.setDialogMessage({
                    title: constants.CANVAS_BLOCKED_TITLE,

                    content: constants.CANVAS_BLOCKED_MESSAGE(),
                    close: { text: constants.CLOSE },
                    proceed: {
                        text: constants.DOWNLOAD_APP,
                        action: downloadApp,
                        variant: 'success',
                    },
                });
            } else {
                props.setLoading(true);
                if (props.droppedFiles?.length > 0) {
                    // File selection by drag and drop or selection of file.
                    toUploadFiles.current = props.droppedFiles;
                    props.clearDroppedFiles();
                } else if (appContext.sharedFiles?.length > 0) {
                    toUploadFiles.current = appContext.sharedFiles;
                    appContext.resetSharedFiles();
                } else if (props.electronFiles?.length > 0) {
                    // File selection from desktop app
                    toUploadFiles.current = props.electronFiles;
                    props.setElectronFiles([]);
                }
                const analysisResult = analyseUploadFiles();
                setAnalysisResult(analysisResult);

                handleCollectionCreationAndUpload(
                    analysisResult,
                    props.isFirstUpload
                );
                props.setLoading(false);
            }
        }
    }, [props.droppedFiles, appContext.sharedFiles, props.electronFiles]);

    const uploadInit = function () {
        setUploadStage(UPLOAD_STAGES.START);
        setFileCounter({ finished: 0, total: 0 });
        setFileProgress(new Map<number, number>());
        setUploadResult(new Map<number, number>());
        setPercentComplete(0);
        props.closeCollectionSelector();
        !watchService.isUploadRunning() && setProgressView(true); // don't show progress view if upload triggered by watch service
    };

    const resumeDesktopUpload = async (
        type: DESKTOP_UPLOAD_TYPE,
        electronFiles: ElectronFile[],
        collectionName: string
    ) => {
        if (electronFiles && electronFiles?.length > 0) {
            isPendingDesktopUpload.current = true;
            pendingDesktopUploadCollectionName.current = collectionName;
            desktopUploadType.current = type;
            props.setElectronFiles(electronFiles);
        }
    };

    function analyseUploadFiles(): AnalysisResult {
        if (
            isElectron() &&
            (!desktopUploadType.current ||
                desktopUploadType.current === DESKTOP_UPLOAD_TYPE.FILES)
        ) {
            return NULL_ANALYSIS_RESULT;
        }

        const paths: string[] = toUploadFiles.current.map(
            (file) => file['path']
        );
        const getCharCount = (str: string) => (str.match(/\//g) ?? []).length;
        paths.sort((path1, path2) => getCharCount(path1) - getCharCount(path2));
        const firstPath = paths[0];
        const lastPath = paths[paths.length - 1];

        const L = firstPath.length;
        let i = 0;
        const firstFileFolder = firstPath.substring(
            0,
            firstPath.lastIndexOf('/')
        );
        const lastFileFolder = lastPath.substring(0, lastPath.lastIndexOf('/'));
        while (i < L && firstPath.charAt(i) === lastPath.charAt(i)) i++;
        let commonPathPrefix = firstPath.substring(0, i);

        if (commonPathPrefix) {
            commonPathPrefix = commonPathPrefix.substring(
                0,
                commonPathPrefix.lastIndexOf('/')
            );
            if (commonPathPrefix) {
                commonPathPrefix = commonPathPrefix.substring(
                    commonPathPrefix.lastIndexOf('/') + 1
                );
            }
        }
        return {
            suggestedCollectionName: commonPathPrefix || null,
            multipleFolders: firstFileFolder !== lastFileFolder,
        };
    }
    function getCollectionWiseFiles() {
        const collectionWiseFiles = new Map<string, (File | ElectronFile)[]>();
        for (const file of toUploadFiles.current) {
            const filePath = file['path'] as string;

            let folderPath = filePath.substring(0, filePath.lastIndexOf('/'));
            if (folderPath.endsWith(METADATA_FOLDER_NAME)) {
                folderPath = folderPath.substring(
                    0,
                    folderPath.lastIndexOf('/')
                );
            }
            const folderName = folderPath.substring(
                folderPath.lastIndexOf('/') + 1
            );
            if (!collectionWiseFiles.has(folderName)) {
                collectionWiseFiles.set(folderName, []);
            }
            collectionWiseFiles.get(folderName).push(file);
        }
        return collectionWiseFiles;
    }

    const uploadFilesToExistingCollection = async (collection: Collection) => {
        try {
            const filesWithCollectionToUpload: FileWithCollection[] =
                toUploadFiles.current.map((file, index) => ({
                    file,
                    localID: index,
                    collectionID: collection.id,
                }));
            await uploadFiles(filesWithCollectionToUpload, [collection]);
        } catch (e) {
            logError(e, 'Failed to upload files to existing collections');
        }
    };

    const uploadFilesToNewCollections = async (
        strategy: UPLOAD_STRATEGY,
        collectionName?: string
    ) => {
        try {
            const filesWithCollectionToUpload: FileWithCollection[] = [];
            const collections: Collection[] = [];
            let collectionWiseFiles = new Map<
                string,
                (File | ElectronFile)[]
            >();
            if (strategy === UPLOAD_STRATEGY.SINGLE_COLLECTION) {
                collectionWiseFiles.set(collectionName, toUploadFiles.current);
            } else {
                collectionWiseFiles = getCollectionWiseFiles();
            }
            try {
                const existingCollection = await syncCollections();
                let index = 0;
                for (const [collectionName, files] of collectionWiseFiles) {
                    const collection = await createAlbum(
                        collectionName,
                        existingCollection
                    );
                    collections.push(collection);

                    filesWithCollectionToUpload.push(
                        ...files.map((file) => ({
                            localID: index++,
                            collectionID: collection.id,
                            file,
                        }))
                    );
                }
            } catch (e) {
                setProgressView(false);
                logError(e, 'Failed to create album');
                appContext.setDialogMessage({
                    title: constants.ERROR,

                    close: { variant: 'danger' },
                    content: constants.CREATE_ALBUM_FAILED,
                });
                throw e;
            }
            await uploadFiles(filesWithCollectionToUpload, collections);
        } catch (e) {
            logError(e, 'Failed to upload files to new collections');
        }
    };

    const uploadFiles = async (
        filesWithCollectionToUpload: FileWithCollection[],
        collections: Collection[]
    ) => {
        try {
            uploadInit();
            props.setUploadInProgress(true);
            props.closeCollectionSelector();
            await props.syncWithRemote(true, true);
            if (isElectron() && !isPendingDesktopUpload.current) {
                await ImportService.setToUploadCollection(collections);
                if (zipPaths.current) {
                    await ImportService.setToUploadFiles(
                        DESKTOP_UPLOAD_TYPE.ZIPS,
                        zipPaths.current
                    );
                    zipPaths.current = null;
                }
                await ImportService.setToUploadFiles(
                    DESKTOP_UPLOAD_TYPE.FILES,
                    filesWithCollectionToUpload.map(
                        ({ file }) => (file as ElectronFile).path
                    )
                );
            }
            await uploadManager.queueFilesForUpload(
                filesWithCollectionToUpload,
                collections
            );
        } catch (err) {
            showUserFacingError(err.message);
            setProgressView(false);
            throw err;
        } finally {
            props.setUploadInProgress(false);
            props.syncWithRemote();
            if (isElectron()) {
                await watchService.allFileUploadsDone(
                    filesWithCollectionToUpload,
                    collections
                );
            }
        }
    };

    const retryFailed = async () => {
        try {
            props.setUploadInProgress(true);
            uploadInit();
            await props.syncWithRemote(true, true);
            await uploadManager.retryFailedFiles();
        } catch (err) {
            showUserFacingError(err.message);

            setProgressView(false);
        } finally {
            props.setUploadInProgress(false);
            props.syncWithRemote();
        }
    };

    function showUserFacingError(err: CustomError) {
        let notification: NotificationAttributes;
        switch (err) {
            case CustomError.SESSION_EXPIRED:
                return props.showSessionExpiredMessage();
            case CustomError.SUBSCRIPTION_EXPIRED:
                notification = {
                    variant: 'danger',
                    message: constants.SUBSCRIPTION_EXPIRED,
                    action: {
                        text: constants.UPGRADE_NOW,
                        callback: galleryContext.showPlanSelectorModal,
                    },
                };
                break;
            case CustomError.STORAGE_QUOTA_EXCEEDED:
                notification = {
                    variant: 'danger',
                    message: constants.STORAGE_QUOTA_EXCEEDED,
                    action: {
                        text: constants.RENEW_NOW,
                        callback: galleryContext.showPlanSelectorModal,
                    },
                    icon: <DiscFullIcon fontSize="large" />,
                };
                break;
            default:
                notification = {
                    variant: 'danger',
                    message: constants.UNKNOWN_ERROR,
                };
        }
        galleryContext.setNotificationAttributes(notification);
    }

    const uploadToSingleNewCollection = (collectionName: string) => {
        if (collectionName) {
            uploadFilesToNewCollections(
                UPLOAD_STRATEGY.SINGLE_COLLECTION,
                collectionName
            );
        } else {
            showCollectionCreateModal();
        }
    };
    const showCollectionCreateModal = () => {
        props.setCollectionNamerAttributes({
            title: constants.CREATE_COLLECTION,
            buttonText: constants.CREATE,
            autoFilledName: null,
            callback: uploadToSingleNewCollection,
        });
    };

    const handleCollectionCreationAndUpload = (
        analysisResult: AnalysisResult,
        isFirstUpload: boolean
    ) => {
        if (isPendingDesktopUpload.current) {
            isPendingDesktopUpload.current = false;
            if (pendingDesktopUploadCollectionName.current) {
                uploadToSingleNewCollection(
                    pendingDesktopUploadCollectionName.current
                );
                pendingDesktopUploadCollectionName.current = null;
            } else {
                uploadFilesToNewCollections(
                    UPLOAD_STRATEGY.COLLECTION_PER_FOLDER
                );
            }
            return;
        }
        if (
            isElectron() &&
            desktopUploadType.current === DESKTOP_UPLOAD_TYPE.ZIPS
        ) {
            uploadFilesToNewCollections(UPLOAD_STRATEGY.COLLECTION_PER_FOLDER);
            return;
        }
        if (isFirstUpload && !analysisResult.suggestedCollectionName) {
            analysisResult.suggestedCollectionName = FIRST_ALBUM_NAME;
        }
        let showNextModal = () => {};
        if (analysisResult.multipleFolders) {
            showNextModal = () => setChoiceModalView(true);
        } else {
            showNextModal = () =>
                uploadToSingleNewCollection(
                    analysisResult.suggestedCollectionName
                );
        }
        props.setCollectionSelectorAttributes({
            callback: uploadFilesToExistingCollection,
            showNextModal,
            title: constants.UPLOAD_TO_COLLECTION,
        });
    };
    const handleDesktopUploadTypes = async (type: DESKTOP_UPLOAD_TYPE) => {
        let files: ElectronFile[];
        desktopUploadType.current = type;
        if (type === DESKTOP_UPLOAD_TYPE.FILES) {
            files = await ImportService.showUploadFilesDialog();
        } else if (type === DESKTOP_UPLOAD_TYPE.FOLDERS) {
            files = await ImportService.showUploadDirsDialog();
        } else {
            const response = await ImportService.showUploadZipDialog();
            files = response.files;
            zipPaths.current = response.zipPaths;
        }
        if (files?.length > 0) {
            props.setElectronFiles(files);
            props.setUploadTypeSelectorView(false);
        }
    };

    const cancelUploads = async () => {
        setProgressView(false);
        if (isElectron()) {
            ImportService.cancelRemainingUploads();
        }
        await props.setUploadInProgress(false);
        Router.reload();
    };

    return (
        <>
            <UploadStrategyChoiceModal
                open={choiceModalView}
                onClose={() => setChoiceModalView(false)}
                uploadToSingleCollection={() =>
                    uploadToSingleNewCollection(
                        analysisResult.suggestedCollectionName
                    )
                }
                uploadToMultipleCollection={() =>
                    uploadFilesToNewCollections(
                        UPLOAD_STRATEGY.COLLECTION_PER_FOLDER
                    )
                }
            />
            <UploadTypeSelector
                show={props.uploadTypeSelectorView}
                onHide={() => props.setUploadTypeSelectorView(false)}
                uploadFiles={() =>
                    handleDesktopUploadTypes(DESKTOP_UPLOAD_TYPE.FILES)
                }
                uploadFolders={() =>
                    handleDesktopUploadTypes(DESKTOP_UPLOAD_TYPE.FOLDERS)
                }
                uploadGoogleTakeoutZips={() =>
                    handleDesktopUploadTypes(DESKTOP_UPLOAD_TYPE.ZIPS)
                }
            />
            <UploadProgress
                now={percentComplete}
                filenames={filenames}
                fileCounter={fileCounter}
                uploadStage={uploadStage}
                fileProgress={fileProgress}
                hasLivePhotos={hasLivePhotos}
                show={progressView}
                closeModal={() => setProgressView(false)}
                retryFailed={retryFailed}
                uploadResult={uploadResult}
                cancelUploads={cancelUploads}
            />
        </>
    );
}<|MERGE_RESOLUTION|>--- conflicted
+++ resolved
@@ -25,12 +25,9 @@
 import Router from 'next/router';
 import { isCanvasBlocked } from 'utils/upload/isCanvasBlocked';
 import { downloadApp } from 'utils/common';
-<<<<<<< HEAD
 import watchService from 'services/watchService';
-=======
 import DiscFullIcon from '@mui/icons-material/DiscFull';
 import { NotificationAttributes } from 'types/Notification';
->>>>>>> a5768e75
 
 const FIRST_ALBUM_NAME = 'My First Album';
 
