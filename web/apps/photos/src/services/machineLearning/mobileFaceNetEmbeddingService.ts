import {
    MOBILEFACENET_EMBEDDING_SIZE,
    MOBILEFACENET_FACE_SIZE,
} from "constants/mlConfig";
import log from "@/next/log";
import * as tf from "@tensorflow/tfjs-core";
<<<<<<< HEAD
import { TFLiteModel } from "@tensorflow/tfjs-tflite";
import PQueue from "p-queue";
=======
import {
    MOBILEFACENET_EMBEDDING_SIZE,
    MOBILEFACENET_FACE_SIZE,
} from "constants/mlConfig";
// import { TFLiteModel } from "@tensorflow/tfjs-tflite";
// import PQueue from "p-queue";
>>>>>>> 3542c8ee
import {
    FaceEmbedding,
    FaceEmbeddingMethod,
    FaceEmbeddingService,
    Versioned,
} from "types/machineLearning";

<<<<<<< HEAD
import * as ort from "onnxruntime-web";
import { env } from "onnxruntime-web";
=======
// TODO(MR): onnx-yolo
// import * as ort from "onnxruntime-web";
// import { env } from "onnxruntime-web";
const ort: any = {};

>>>>>>> 3542c8ee
import {
    clamp,
    getPixelBilinear,
    normalizePixelBetweenMinus1And1,
} from "utils/image";

<<<<<<< HEAD
env.wasm.wasmPaths = "/js/onnx/";
class MobileFaceNetEmbeddingService implements FaceEmbeddingService {
    private onnxInferenceSession?: ort.InferenceSession;
=======
// TODO(MR): onnx-yolo
// env.wasm.wasmPaths = "/js/onnx/";
class MobileFaceNetEmbeddingService implements FaceEmbeddingService {
    // TODO(MR): onnx-yolo
    // private onnxInferenceSession?: ort.InferenceSession;
    private onnxInferenceSession?: any;
>>>>>>> 3542c8ee
    public method: Versioned<FaceEmbeddingMethod>;
    public faceSize: number;

    public constructor(faceSize: number = MOBILEFACENET_FACE_SIZE) {
        this.method = {
            value: "MobileFaceNet",
            version: 2,
        };
        this.faceSize = faceSize;
        // TODO: set timeout
    }

    private async initOnnx() {
        console.log("start ort mobilefacenet");
        this.onnxInferenceSession = await ort.InferenceSession.create(
            "/models/mobilefacenet/mobilefacenet_opset15.onnx",
        );
        const faceBatchSize = 1;
        const data = new Float32Array(
            faceBatchSize * 3 * this.faceSize * this.faceSize,
        );
        const inputTensor = new ort.Tensor("float32", data, [
            faceBatchSize,
            this.faceSize,
            this.faceSize,
            3,
        ]);
<<<<<<< HEAD
        const feeds: Record<string, ort.Tensor> = {};
=======
        // TODO(MR): onnx-yolo
        // const feeds: Record<string, ort.Tensor> = {};
        const feeds: Record<string, any> = {};
>>>>>>> 3542c8ee
        const name = this.onnxInferenceSession.inputNames[0];
        feeds[name] = inputTensor;
        await this.onnxInferenceSession.run(feeds);
        console.log("start end mobilefacenet");
    }

    private async getOnnxInferenceSession() {
        if (!this.onnxInferenceSession) {
            await this.initOnnx();
        }
        return this.onnxInferenceSession;
    }

    private preprocessImageBitmapToFloat32(
        imageBitmap: ImageBitmap,
        requiredWidth: number = this.faceSize,
        requiredHeight: number = this.faceSize,
        maintainAspectRatio: boolean = true,
        normFunction: (
            pixelValue: number,
        ) => number = normalizePixelBetweenMinus1And1,
    ) {
        // Create an OffscreenCanvas and set its size
        const offscreenCanvas = new OffscreenCanvas(
            imageBitmap.width,
            imageBitmap.height,
        );
        const ctx = offscreenCanvas.getContext("2d");
        ctx.drawImage(imageBitmap, 0, 0, imageBitmap.width, imageBitmap.height);
        const imageData = ctx.getImageData(
            0,
            0,
            imageBitmap.width,
            imageBitmap.height,
        );
        const pixelData = imageData.data;

        let scaleW = requiredWidth / imageBitmap.width;
        let scaleH = requiredHeight / imageBitmap.height;
        if (maintainAspectRatio) {
            const scale = Math.min(
                requiredWidth / imageBitmap.width,
                requiredHeight / imageBitmap.height,
            );
            scaleW = scale;
            scaleH = scale;
        }
        const scaledWidth = clamp(
            Math.round(imageBitmap.width * scaleW),
            0,
            requiredWidth,
        );
        const scaledHeight = clamp(
            Math.round(imageBitmap.height * scaleH),
            0,
            requiredHeight,
        );

        const processedImage = new Float32Array(
            1 * requiredWidth * requiredHeight * 3,
        );
        log.info("loaded mobileFaceNetModel: ", tf.getBackend());

        // Populate the Float32Array with normalized pixel values
        for (let h = 0; h < requiredHeight; h++) {
            for (let w = 0; w < requiredWidth; w++) {
                let pixel: {
                    r: number;
                    g: number;
                    b: number;
                };
                if (w >= scaledWidth || h >= scaledHeight) {
                    pixel = { r: 114, g: 114, b: 114 };
                } else {
                    pixel = getPixelBilinear(
                        w / scaleW,
                        h / scaleH,
                        pixelData,
                        imageBitmap.width,
                        imageBitmap.height,
                    );
                }
                const pixelIndex = 3 * (h * requiredWidth + w);
                processedImage[pixelIndex] = normFunction(pixel.r);
                processedImage[pixelIndex + 1] = normFunction(pixel.g);
                processedImage[pixelIndex + 2] = normFunction(pixel.b);
            }
        }

        return processedImage;
    }

    public async getFaceEmbeddings(
        faceData: Float32Array,
    ): Promise<Array<FaceEmbedding>> {
        const inputTensor = new ort.Tensor("float32", faceData, [
            Math.round(faceData.length / (this.faceSize * this.faceSize * 3)),
            this.faceSize,
            this.faceSize,
            3,
        ]);
<<<<<<< HEAD
        const feeds: Record<string, ort.Tensor> = {};
        feeds["img_inputs"] = inputTensor;
        const inferenceSession = await this.getOnnxInferenceSession();
        const runout: ort.InferenceSession.OnnxValueMapType =
            await inferenceSession.run(feeds);
        const test = runout.embeddings;
=======
        // TODO(MR): onnx-yolo
        // const feeds: Record<string, ort.Tensor> = {};
        const feeds: Record<string, any> = {};
        feeds["img_inputs"] = inputTensor;
        const inferenceSession = await this.getOnnxInferenceSession();
        // TODO(MR): onnx-yolo
        // const runout: ort.InferenceSession.OnnxValueMapType =
        const runout: any = await inferenceSession.run(feeds);
        // const test = runout.embeddings;
>>>>>>> 3542c8ee
        // const test2 = test.cpuData;
        const outputData = runout.embeddings["cpuData"] as Float32Array;
        const embeddings = new Array<FaceEmbedding>(
            outputData.length / MOBILEFACENET_EMBEDDING_SIZE,
        );
        for (let i = 0; i < embeddings.length; i++) {
            embeddings[i] = new Float32Array(
                outputData.slice(
                    i * MOBILEFACENET_EMBEDDING_SIZE,
                    (i + 1) * MOBILEFACENET_EMBEDDING_SIZE,
                ),
            );
        }
        return embeddings;
    }

    public async dispose() {
        const inferenceSession = await this.getOnnxInferenceSession();
        inferenceSession?.release();
        this.onnxInferenceSession = undefined;
    }
}

export default new MobileFaceNetEmbeddingService();<|MERGE_RESOLUTION|>--- conflicted
+++ resolved
@@ -1,20 +1,11 @@
-import {
-    MOBILEFACENET_EMBEDDING_SIZE,
-    MOBILEFACENET_FACE_SIZE,
-} from "constants/mlConfig";
 import log from "@/next/log";
 import * as tf from "@tensorflow/tfjs-core";
-<<<<<<< HEAD
-import { TFLiteModel } from "@tensorflow/tfjs-tflite";
-import PQueue from "p-queue";
-=======
 import {
     MOBILEFACENET_EMBEDDING_SIZE,
     MOBILEFACENET_FACE_SIZE,
 } from "constants/mlConfig";
 // import { TFLiteModel } from "@tensorflow/tfjs-tflite";
 // import PQueue from "p-queue";
->>>>>>> 3542c8ee
 import {
     FaceEmbedding,
     FaceEmbeddingMethod,
@@ -22,34 +13,23 @@
     Versioned,
 } from "types/machineLearning";
 
-<<<<<<< HEAD
-import * as ort from "onnxruntime-web";
-import { env } from "onnxruntime-web";
-=======
 // TODO(MR): onnx-yolo
 // import * as ort from "onnxruntime-web";
 // import { env } from "onnxruntime-web";
 const ort: any = {};
 
->>>>>>> 3542c8ee
 import {
     clamp,
     getPixelBilinear,
     normalizePixelBetweenMinus1And1,
 } from "utils/image";
 
-<<<<<<< HEAD
-env.wasm.wasmPaths = "/js/onnx/";
-class MobileFaceNetEmbeddingService implements FaceEmbeddingService {
-    private onnxInferenceSession?: ort.InferenceSession;
-=======
 // TODO(MR): onnx-yolo
 // env.wasm.wasmPaths = "/js/onnx/";
 class MobileFaceNetEmbeddingService implements FaceEmbeddingService {
     // TODO(MR): onnx-yolo
     // private onnxInferenceSession?: ort.InferenceSession;
     private onnxInferenceSession?: any;
->>>>>>> 3542c8ee
     public method: Versioned<FaceEmbeddingMethod>;
     public faceSize: number;
 
@@ -77,13 +57,9 @@
             this.faceSize,
             3,
         ]);
-<<<<<<< HEAD
-        const feeds: Record<string, ort.Tensor> = {};
-=======
         // TODO(MR): onnx-yolo
         // const feeds: Record<string, ort.Tensor> = {};
         const feeds: Record<string, any> = {};
->>>>>>> 3542c8ee
         const name = this.onnxInferenceSession.inputNames[0];
         feeds[name] = inputTensor;
         await this.onnxInferenceSession.run(feeds);
@@ -185,14 +161,6 @@
             this.faceSize,
             3,
         ]);
-<<<<<<< HEAD
-        const feeds: Record<string, ort.Tensor> = {};
-        feeds["img_inputs"] = inputTensor;
-        const inferenceSession = await this.getOnnxInferenceSession();
-        const runout: ort.InferenceSession.OnnxValueMapType =
-            await inferenceSession.run(feeds);
-        const test = runout.embeddings;
-=======
         // TODO(MR): onnx-yolo
         // const feeds: Record<string, ort.Tensor> = {};
         const feeds: Record<string, any> = {};
@@ -202,7 +170,6 @@
         // const runout: ort.InferenceSession.OnnxValueMapType =
         const runout: any = await inferenceSession.run(feeds);
         // const test = runout.embeddings;
->>>>>>> 3542c8ee
         // const test2 = test.cpuData;
         const outputData = runout.embeddings["cpuData"] as Float32Array;
         const embeddings = new Array<FaceEmbedding>(
