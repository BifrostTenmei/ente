--- conflicted
+++ resolved
@@ -105,12 +105,9 @@
 import { getData, LS_KEYS } from 'utils/storage/localStorage';
 import { CenteredFlex } from 'components/Container';
 import { checkConnectivity } from 'utils/error/ui';
-<<<<<<< HEAD
 import { SYNC_INTERVAL_IN_MICROSECONDS } from 'constants/gallery';
 import ElectronService from 'services/electron/common';
-=======
 import uploadManager from 'services/upload/uploadManager';
->>>>>>> 8bcacda7
 
 export const DeadCenter = styled('div')`
     flex: 1;
