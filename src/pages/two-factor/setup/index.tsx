import EnteSpinner from 'components/EnteSpinner';
import LogoImg from 'components/LogoImg';
import { CodeBlock, FreeFlowText } from 'components/RecoveryKeyModal';
import { DeadCenter } from 'pages/gallery';
import React, { useContext, useEffect, useState } from 'react';
import { Button, Card } from 'react-bootstrap';
import {
    enableTwoFactor,
    setupTwoFactor,
    TwoFactorSecret,
} from 'services/userService';
import styled from 'styled-components';
import constants from 'utils/strings/constants';
import Container from 'components/Container';
import { useRouter } from 'next/router';
import VerifyTwoFactor from 'components/VerifyTwoFactor';
import { B64EncryptionResult } from 'services/upload/uploadService';
import { encryptWithRecoveryKey } from 'utils/crypto';
import { setData, LS_KEYS, getData } from 'utils/storage/localStorage';
import { AppContext } from 'pages/_app';

enum SetupMode {
    QR_CODE,
    MANUAL_CODE,
}

const QRCode = styled.img`
    height: 200px;
    width: 200px;
    margin: 1rem;
`;

export default function SetupTwoFactor() {
    const [setupMode, setSetupMode] = useState<SetupMode>(SetupMode.QR_CODE);
    const [twoFactorSecret, setTwoFactorSecret] =
        useState<TwoFactorSecret>(null);
    const [
        recoveryEncryptedTwoFactorSecret,
        setRecoveryEncryptedTwoFactorSecret,
    ] = useState<B64EncryptionResult>(null);
    const router = useRouter();
    const appContext = useContext(AppContext);
    useEffect(() => {
        if (twoFactorSecret) {
            return;
        }
        const main = async () => {
            try {
                const twoFactorSecret = await setupTwoFactor();
                const recoveryEncryptedTwoFactorSecret =
                    await encryptWithRecoveryKey(twoFactorSecret.secretCode);
                setTwoFactorSecret(twoFactorSecret);
                setRecoveryEncryptedTwoFactorSecret(
<<<<<<< HEAD
                    recoveryEncryptedTwoFactorSecret,
=======
                    recoveryEncryptedTwoFactorSecret
>>>>>>> ed049bac
                );
            } catch (e) {
                appContext.setDisappearingFlashMessage({
                    message: constants.TWO_FACTOR_SETUP_FAILED,
                    severity: 'danger',
                });
                router.push('/gallery');
            }
        };
        main();
    }, []);
    const onSubmit = async (otp: string) => {
        await enableTwoFactor(otp, recoveryEncryptedTwoFactorSecret);
        setData(LS_KEYS.USER, {
            ...getData(LS_KEYS.USER),
            isTwoFactorEnabled: true,
        });
        appContext.setDisappearingFlashMessage({
            message: constants.TWO_FACTOR_SETUP_SUCCESS,
            severity: 'info',
        });
        router.push('/gallery');
    };
    return (
        <Container>
            <Card style={{ minWidth: '300px' }} className="text-center">
                <Card.Body style={{ padding: '40px 30px', minHeight: '400px' }}>
                    <DeadCenter>
                        <Card.Title style={{ marginBottom: '32px' }}>
                            <LogoImg src="/icon.svg" />
                            {constants.TWO_FACTOR}
                        </Card.Title>
                        {setupMode === SetupMode.QR_CODE ? (
                            <>
                                <p>{constants.TWO_FACTOR_QR_INSTRUCTION}</p>
                                <DeadCenter>
                                    {!twoFactorSecret ? (
                                        <div
                                            style={{
                                                height: '200px',
                                                width: '200px',
                                                margin: '1rem',
                                                display: 'flex',
                                                justifyContent: 'center',
                                                alignItems: 'center',
                                                border: '1px solid #aaa',
                                            }}>
                                            <EnteSpinner />
                                        </div>
                                    ) : (
                                        <QRCode
                                            src={`data:image/png;base64,${twoFactorSecret.qrCode}`}
                                        />
                                    )}
                                    <Button
                                        block
                                        variant="link"
                                        onClick={() =>
                                            setSetupMode(SetupMode.MANUAL_CODE)
                                        }>
                                        {constants.ENTER_CODE_MANUALLY}
                                    </Button>
                                </DeadCenter>
                            </>
                        ) : (
                            <>
                                <p>
                                    {
                                        constants.TWO_FACTOR_MANUAL_CODE_INSTRUCTION
                                    }
                                </p>
                                <CodeBlock height={100}>
                                    {!twoFactorSecret ? (
                                        <EnteSpinner />
                                    ) : (
                                        <FreeFlowText>
                                            {twoFactorSecret.secretCode}
                                        </FreeFlowText>
                                    )}
                                </CodeBlock>
                                <Button
                                    block
                                    variant="link"
                                    style={{ marginBottom: '1rem' }}
                                    onClick={() =>
                                        setSetupMode(SetupMode.QR_CODE)
                                    }>
                                    {constants.SCAN_QR_CODE}
                                </Button>
                            </>
                        )}
                        <div
                            style={{
                                height: '1px',
                                marginBottom: '20px',
                                width: '100%',
                            }}
                        />
                        <VerifyTwoFactor
                            onSubmit={onSubmit}
                            back={router.back}
                            buttonText={constants.ENABLE}
                        />
                        <Button
                            style={{ marginTop: '16px' }}
                            variant="link-danger"
                            onClick={router.back}>
                            {constants.GO_BACK}
                        </Button>
                    </DeadCenter>
                </Card.Body>
            </Card>
        </Container>
    );
}<|MERGE_RESOLUTION|>--- conflicted
+++ resolved
@@ -51,11 +51,7 @@
                     await encryptWithRecoveryKey(twoFactorSecret.secretCode);
                 setTwoFactorSecret(twoFactorSecret);
                 setRecoveryEncryptedTwoFactorSecret(
-<<<<<<< HEAD
-                    recoveryEncryptedTwoFactorSecret,
-=======
                     recoveryEncryptedTwoFactorSecret
->>>>>>> ed049bac
                 );
             } catch (e) {
                 appContext.setDisappearingFlashMessage({
