--- conflicted
+++ resolved
@@ -7,12 +7,8 @@
 import 'package:photo_manager/photo_manager.dart';
 import 'package:photos/core/configuration.dart';
 import 'package:photos/core/event_bus.dart';
-<<<<<<< HEAD
 import 'package:photos/db/device_files_db.dart';
-import 'package:photos/db/file_migration_db.dart';
-=======
 import 'package:photos/db/file_updation_db.dart';
->>>>>>> 792dd67a
 import 'package:photos/db/files_db.dart';
 import 'package:photos/events/local_photos_updated_event.dart';
 import 'package:photos/events/sync_status_update_event.dart';
@@ -226,12 +222,7 @@
     if (_prefs.containsKey(kDownloadedFileIDsKey)) {
       return _prefs.getStringList(kDownloadedFileIDsKey);
     } else {
-<<<<<<< HEAD
       return <String>[];
-=======
-      final List<String> downloadedIDs = [];
-      return downloadedIDs;
->>>>>>> 792dd67a
     }
   }
 
@@ -245,12 +236,7 @@
     if (_prefs.containsKey(kInvalidFileIDsKey)) {
       return _prefs.getStringList(kInvalidFileIDsKey);
     } else {
-<<<<<<< HEAD
       return <String>[];
-=======
-      final List<String> invalidIDs = [];
-      return invalidIDs;
->>>>>>> 792dd67a
     }
   }
 
@@ -330,7 +316,6 @@
     await _prefs.setInt(kDbUpdationTimeKey, toTime);
   }
 
-<<<<<<< HEAD
   Future<void> _trackUpdatedFiles(
     List<File> files,
     Set<String> existingLocalFileIDs,
@@ -347,10 +332,7 @@
       _logger.info(
         updatedFiles.length.toString() + " local files were updated.",
       );
-      List<String> updatedLocalIDs = [];
-=======
       final List<String> updatedLocalIDs = [];
->>>>>>> 792dd67a
       for (final file in updatedFiles) {
         updatedLocalIDs.add(file.localID);
       }
