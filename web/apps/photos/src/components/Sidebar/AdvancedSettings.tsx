import ChevronRight from "@mui/icons-material/ChevronRight";
import ScienceIcon from "@mui/icons-material/Science";
import { Box, DialogProps, Stack, Typography } from "@mui/material";
import { EnteDrawer } from "components/EnteDrawer";
import MLSearchSettings from "components/MachineLearning/MLSearchSettings";
import MenuSectionTitle from "components/Menu/MenuSectionTitle";
import Titlebar from "components/Titlebar";
import { t } from "i18next";
import { useContext, useEffect, useState } from "react";

import { VerticallyCenteredFlex } from "@ente/shared/components/Container";
import { logError } from "@ente/shared/sentry";
import { EnteMenuItem } from "components/Menu/EnteMenuItem";
import { MenuItemGroup } from "components/Menu/MenuItemGroup";
import isElectron from "is-electron";
import { AppContext } from "pages/_app";
import { ClipExtractionStatus, ClipService } from "services/clipService";
import { runningInChrome } from "utils/common";
import { formatNumber } from "utils/number/format";
<<<<<<< HEAD
import { isInternalUser } from "utils/user";
import CacheDirectory from "./Preferences/CacheDirectory";
=======
>>>>>>> 548721e4

export default function AdvancedSettings({ open, onClose, onRootClose }) {
    const appContext = useContext(AppContext);
    const [mlSearchSettingsView, setMlSearchSettingsView] = useState(false);

    const openMlSearchSettings = () => setMlSearchSettingsView(true);
    const closeMlSearchSettings = () => setMlSearchSettingsView(false);

    const handleRootClose = () => {
        onClose();
        onRootClose();
    };

    const handleDrawerClose: DialogProps["onClose"] = (_, reason) => {
        if (reason === "backdropClick") {
            handleRootClose();
        } else {
            onClose();
        }
    };

    const toggleCFProxy = async () => {
        try {
            appContext.setIsCFProxyDisabled(!appContext.isCFProxyDisabled);
        } catch (e) {
            logError(e, "toggleFasterUpload failed");
        }
    };
    const [indexingStatus, setIndexingStatus] = useState<ClipExtractionStatus>({
        indexed: 0,
        pending: 0,
    });

    useEffect(() => {
        const main = async () => {
            setIndexingStatus(await ClipService.getIndexingStatus());
            ClipService.setOnUpdateHandler(setIndexingStatus);
        };
        main();
    }, []);

    return (
        <EnteDrawer
            transitionDuration={0}
            open={open}
            onClose={handleDrawerClose}
            BackdropProps={{
                sx: { "&&&": { backgroundColor: "transparent" } },
            }}
        >
            <Stack spacing={"4px"} py={"12px"}>
                <Titlebar
                    onClose={onClose}
                    title={t("ADVANCED")}
                    onRootClose={handleRootClose}
                />

                <Box px={"8px"}>
                    <Stack py="20px" spacing="24px">
<<<<<<< HEAD
                        {(isElectron() ||
                            (isInternalUser() && runningInChrome())) && (
                            <>
                                <CacheDirectory />
                                <Box>
                                    <MenuSectionTitle
                                        title={t("LABS")}
                                        icon={<ScienceIcon />}
=======
                        {isElectron() && (
                            <Box>
                                <MenuSectionTitle
                                    title={t("LABS")}
                                    icon={<ScienceIcon />}
                                />
                                <MenuItemGroup>
                                    <EnteMenuItem
                                        endIcon={<ChevronRight />}
                                        onClick={openMlSearchSettings}
                                        label={t("ML_SEARCH")}
>>>>>>> 548721e4
                                    />
                                </MenuItemGroup>
                            </Box>
                        )}
                        <Box>
                            <MenuItemGroup>
                                <EnteMenuItem
                                    variant="toggle"
                                    checked={!appContext.isCFProxyDisabled}
                                    onClick={toggleCFProxy}
                                    label={t("FASTER_UPLOAD")}
                                />
                            </MenuItemGroup>
                            <MenuSectionTitle
                                title={t("FASTER_UPLOAD_DESCRIPTION")}
                            />
                        </Box>

                        {isElectron() && (
                            <Box>
                                <MenuSectionTitle
                                    title={t("MAGIC_SEARCH_STATUS")}
                                />
                                <Stack py={"12px"} px={"12px"} spacing={"24px"}>
                                    <VerticallyCenteredFlex
                                        justifyContent="space-between"
                                        alignItems={"center"}
                                    >
                                        <Typography>
                                            {t("INDEXED_ITEMS")}
                                        </Typography>
                                        <Typography>
                                            {formatNumber(
                                                indexingStatus.indexed,
                                            )}
                                        </Typography>
                                    </VerticallyCenteredFlex>
                                    <VerticallyCenteredFlex
                                        justifyContent="space-between"
                                        alignItems={"center"}
                                    >
                                        <Typography>
                                            {t("PENDING_ITEMS")}
                                        </Typography>
                                        <Typography>
                                            {formatNumber(
                                                indexingStatus.pending,
                                            )}
                                        </Typography>
                                    </VerticallyCenteredFlex>
                                </Stack>
                            </Box>
                        )}
                    </Stack>
                </Box>
            </Stack>
            <MLSearchSettings
                open={mlSearchSettingsView}
                onClose={closeMlSearchSettings}
                onRootClose={handleRootClose}
            />
        </EnteDrawer>
    );
}<|MERGE_RESOLUTION|>--- conflicted
+++ resolved
@@ -17,11 +17,7 @@
 import { ClipExtractionStatus, ClipService } from "services/clipService";
 import { runningInChrome } from "utils/common";
 import { formatNumber } from "utils/number/format";
-<<<<<<< HEAD
 import { isInternalUser } from "utils/user";
-import CacheDirectory from "./Preferences/CacheDirectory";
-=======
->>>>>>> 548721e4
 
 export default function AdvancedSettings({ open, onClose, onRootClose }) {
     const appContext = useContext(AppContext);
@@ -81,17 +77,8 @@
 
                 <Box px={"8px"}>
                     <Stack py="20px" spacing="24px">
-<<<<<<< HEAD
                         {(isElectron() ||
                             (isInternalUser() && runningInChrome())) && (
-                            <>
-                                <CacheDirectory />
-                                <Box>
-                                    <MenuSectionTitle
-                                        title={t("LABS")}
-                                        icon={<ScienceIcon />}
-=======
-                        {isElectron() && (
                             <Box>
                                 <MenuSectionTitle
                                     title={t("LABS")}
@@ -102,7 +89,6 @@
                                         endIcon={<ChevronRight />}
                                         onClick={openMlSearchSettings}
                                         label={t("ML_SEARCH")}
->>>>>>> 548721e4
                                     />
                                 </MenuItemGroup>
                             </Box>
