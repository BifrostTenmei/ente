import { getLocalFiles, updateFileMagicMetadata } from '../fileService';
import { SetFiles } from 'types/gallery';
import { getDedicatedCryptoWorker } from 'utils/crypto';
import {
    sortFiles,
    preservePhotoswipeProps,
    decryptFile,
    appendNewFilePath,
    getUserOwnedNonTrashedFiles,
} from 'utils/file';
import { logError } from 'utils/sentry';
import { getMetadataJSONMapKey, parseMetadataJSON } from './metadataService';
import {
    areFileWithCollectionsSame,
    segregateMetadataAndMediaFiles,
} from 'utils/upload';
import uploader from './uploader';
import UIService from './uiService';
import UploadService from './uploadService';
import { CustomError } from 'utils/error';
import { Collection } from 'types/collection';
import { EnteFile } from 'types/file';
import {
    ElectronFile,
    FileWithCollection,
    Metadata,
    MetadataAndFileTypeInfo,
    MetadataAndFileTypeInfoMap,
    ParsedMetadataJSON,
    ParsedMetadataJSONMap,
} from 'types/upload';
import {
    UPLOAD_RESULT,
    MAX_FILE_SIZE_SUPPORTED,
    UPLOAD_STAGES,
} from 'constants/upload';
import { ComlinkWorker } from 'utils/comlink';
import { FILE_TYPE } from 'constants/file';
import uiService from './uiService';
import { addLogLine, getFileNameSize } from 'utils/logging';
import isElectron from 'is-electron';
import ImportService from 'services/importService';
import watchFolderService from 'services/watchFolder/watchFolderService';
import { ProgressUpdater } from 'types/upload/ui';
import uploadCancelService from './uploadCancelService';

const MAX_CONCURRENT_UPLOADS = 4;
const FILE_UPLOAD_COMPLETED = 100;

class UploadManager {
    private cryptoWorkers = new Array<ComlinkWorker>(MAX_CONCURRENT_UPLOADS);
    private parsedMetadataJSONMap: ParsedMetadataJSONMap;
    private metadataAndFileTypeInfoMap: MetadataAndFileTypeInfoMap;
    private filesToBeUploaded: FileWithCollection[];
    private remainingFiles: FileWithCollection[] = [];
    private failedFiles: FileWithCollection[];
    private existingFiles: EnteFile[];
    private userOwnedNonTrashedExistingFiles: EnteFile[];
    private setFiles: SetFiles;
    private collections: Map<number, Collection>;
    private uploadInProgress: boolean;

    public async init(progressUpdater: ProgressUpdater, setFiles: SetFiles) {
        UIService.init(progressUpdater);
        this.setFiles = setFiles;
        UIService.init(progressUpdater);
        this.setFiles = setFiles;
    }

    private resetState() {
        this.filesToBeUploaded = [];
        this.remainingFiles = [];
        this.failedFiles = [];
        this.parsedMetadataJSONMap = new Map<string, ParsedMetadataJSON>();
        this.metadataAndFileTypeInfoMap = new Map<
            number,
            MetadataAndFileTypeInfo
        >();
    }

    prepareForNewUpload() {
        this.resetState();
        UIService.reset();
        uploadCancelService.reset();
        UIService.setUploadStage(UPLOAD_STAGES.START);
    }

    async updateExistingFilesAndCollections(collections: Collection[]) {
        this.existingFiles = await getLocalFiles();
        this.userOwnedNonTrashedExistingFiles = getUserOwnedNonTrashedFiles(
            this.existingFiles
        );
        this.collections = new Map(
            collections.map((collection) => [collection.id, collection])
        );
    }

    public async queueFilesForUpload(
        filesWithCollectionToUploadIn: FileWithCollection[],
        collections: Collection[]
    ) {
        try {
            if (this.uploadInProgress) {
                throw Error("can't run multiple uploads at once");
            }
            this.uploadInProgress = true;
            await this.updateExistingFilesAndCollections(collections);
            addLogLine(
                `received ${filesWithCollectionToUploadIn.length} files to upload`
            );
            const { metadataJSONFiles, mediaFiles } =
                segregateMetadataAndMediaFiles(filesWithCollectionToUploadIn);
            addLogLine(`has ${metadataJSONFiles.length} metadata json files`);
            addLogLine(`has ${mediaFiles.length} media files`);
            if (metadataJSONFiles.length) {
                UIService.setUploadStage(
                    UPLOAD_STAGES.READING_GOOGLE_METADATA_FILES
                );
                await this.parseMetadataJSONFiles(metadataJSONFiles);

                UploadService.setParsedMetadataJSONMap(
                    this.parsedMetadataJSONMap
                );
            }
            if (mediaFiles.length) {
                UIService.setUploadStage(UPLOAD_STAGES.EXTRACTING_METADATA);
                await this.extractMetadataFromFiles(mediaFiles);

                UploadService.setMetadataAndFileTypeInfoMap(
                    this.metadataAndFileTypeInfoMap
                );

                addLogLine(`clusterLivePhotoFiles called`);

                // filter out files whose metadata detection failed or those that have been skipped because the files are too large,
                // as they will be rejected during upload and are not valid upload files which we need to clustering
                const rejectedFileLocalIDs = new Set(
                    [...this.metadataAndFileTypeInfoMap.entries()].map(
                        ([localID, metadataAndFileTypeInfo]) => {
                            if (
                                !metadataAndFileTypeInfo.metadata ||
                                !metadataAndFileTypeInfo.fileTypeInfo
                            ) {
                                return localID;
                            }
                        }
                    )
                );
                const rejectedFiles = [];
                const filesWithMetadata = [];
                mediaFiles.forEach((m) => {
                    if (rejectedFileLocalIDs.has(m.localID)) {
                        rejectedFiles.push(m);
                    } else {
                        filesWithMetadata.push(m);
                    }
                });

                const analysedMediaFiles =
                    UploadService.clusterLivePhotoFiles(filesWithMetadata);

                const allFiles = [...rejectedFiles, ...analysedMediaFiles];

                uiService.setFilenames(
                    new Map<number, string>(
                        allFiles.map((mediaFile) => [
                            mediaFile.localID,
                            UploadService.getAssetName(mediaFile),
                        ])
                    )
                );

                UIService.setHasLivePhoto(
                    mediaFiles.length !== allFiles.length
                );
                addLogLine(
                    `got live photos: ${mediaFiles.length !== allFiles.length}`
                );

                await this.uploadMediaFiles(allFiles);
            }
        } catch (e) {
            if (e.message === CustomError.UPLOAD_CANCELLED) {
                if (isElectron()) {
                    ImportService.cancelRemainingUploads();
                }
            } else {
                logError(e, 'uploading failed with error');
                addLogLine(
                    `uploading failed with error -> ${e.message}
                ${(e as Error).stack}`
                );
                throw e;
            }
        } finally {
            UIService.setUploadStage(UPLOAD_STAGES.FINISH);
            UIService.setPercentComplete(FILE_UPLOAD_COMPLETED);
            for (let i = 0; i < MAX_CONCURRENT_UPLOADS; i++) {
                this.cryptoWorkers[i]?.worker.terminate();
            }
            this.uploadInProgress = false;
        }
        try {
            if (!UIService.hasFilesInResultList()) {
                return true;
            } else {
                return false;
            }
        } catch (e) {
            logError(e, ' failed to return shouldCloseProgressBar');
            return false;
        }
    }

    private async parseMetadataJSONFiles(metadataFiles: FileWithCollection[]) {
        try {
            addLogLine(`parseMetadataJSONFiles function executed `);

            UIService.reset(metadataFiles.length);

            for (const { file, collectionID } of metadataFiles) {
                try {
                    if (uploadCancelService.isUploadCancelationRequested()) {
                        throw Error(CustomError.UPLOAD_CANCELLED);
                    }
                    addLogLine(
                        `parsing metadata json file ${getFileNameSize(file)}`
                    );

                    const parsedMetadataJSONWithTitle = await parseMetadataJSON(
                        file
                    );
                    if (parsedMetadataJSONWithTitle) {
                        const { title, parsedMetadataJSON } =
                            parsedMetadataJSONWithTitle;
                        this.parsedMetadataJSONMap.set(
                            getMetadataJSONMapKey(collectionID, title),
                            parsedMetadataJSON && { ...parsedMetadataJSON }
                        );
                        UIService.increaseFileUploaded();
                    }
                    addLogLine(
                        `successfully parsed metadata json file ${getFileNameSize(
                            file
                        )}`
                    );
                } catch (e) {
                    if (e.message === CustomError.UPLOAD_CANCELLED) {
                        throw e;
                    } else {
                        // and don't break for subsequent files just log and move on
                        logError(e, 'parsing failed for a file');
                    }
                    addLogLine(
                        `failed to parse metadata json file ${getFileNameSize(
                            file
                        )} error: ${e.message}`
                    );
                }
            }
        } catch (e) {
            if (e.message !== CustomError.UPLOAD_CANCELLED) {
                logError(e, 'error seeding MetadataMap');
            }
            throw e;
        }
    }

    private async extractMetadataFromFiles(mediaFiles: FileWithCollection[]) {
        try {
            addLogLine(`extractMetadataFromFiles executed`);
            UIService.reset(mediaFiles.length);
            for (const { file, localID, collectionID } of mediaFiles) {
                if (uploadCancelService.isUploadCancelationRequested()) {
                    throw Error(CustomError.UPLOAD_CANCELLED);
                }
                let fileTypeInfo = null;
                let metadata = null;
                let filePath = null;
                try {
                    addLogLine(
                        `metadata extraction started ${getFileNameSize(file)} `
                    );
                    const result = await this.extractFileTypeAndMetadata(
                        file,
                        collectionID
                    );
                    fileTypeInfo = result.fileTypeInfo;
                    metadata = result.metadata;
                    filePath = result.filePath;
                    addLogLine(
                        `metadata extraction successful${getFileNameSize(
                            file
                        )} `
                    );
                } catch (e) {
                    if (e.message === CustomError.UPLOAD_CANCELLED) {
                        throw e;
                    } else {
                        // and don't break for subsequent files just log and move on
                        logError(e, 'extractFileTypeAndMetadata failed');
                    }
                    addLogLine(
                        `metadata extraction failed ${getFileNameSize(
                            file
                        )} error: ${e.message}`
                    );
                }
                this.metadataAndFileTypeInfoMap.set(localID, {
                    fileTypeInfo: fileTypeInfo && { ...fileTypeInfo },
                    metadata: metadata && { ...metadata },
                    filePath: filePath,
                });
                UIService.increaseFileUploaded();
            }
        } catch (e) {
            if (e.message !== CustomError.UPLOAD_CANCELLED) {
                logError(e, 'error extracting metadata');
            }
            throw e;
        }
    }

    private async extractFileTypeAndMetadata(
        file: File | ElectronFile,
        collectionID: number
    ) {
        if (file.size >= MAX_FILE_SIZE_SUPPORTED) {
            addLogLine(
                `${getFileNameSize(file)} rejected  because of large size`
            );

            return { fileTypeInfo: null, metadata: null };
        }
        const fileTypeInfo = await UploadService.getFileType(file);
        if (fileTypeInfo.fileType === FILE_TYPE.OTHERS) {
            addLogLine(
                `${getFileNameSize(
                    file
                )} rejected  because of unknown file format`
            );
            return { fileTypeInfo, metadata: null };
        }
        addLogLine(` extracting ${getFileNameSize(file)} metadata`);
        let metadata: Metadata;
        try {
            metadata = await UploadService.extractFileMetadata(
                file,
                collectionID,
                fileTypeInfo
            );
            const filePath = (file as any).path as string;
            return { fileTypeInfo, metadata, filePath };
        } catch (e) {
            logError(e, 'failed to extract file metadata');
            return { fileTypeInfo, metadata: null, filePath: null };
        }
    }

    private async uploadMediaFiles(mediaFiles: FileWithCollection[]) {
        addLogLine(`uploadMediaFiles called`);
        this.filesToBeUploaded.push(...mediaFiles);

        if (isElectron()) {
            this.remainingFiles.push(...mediaFiles);
        }

        UIService.reset(mediaFiles.length);

        await UploadService.setFileCount(mediaFiles.length);

        UIService.setUploadStage(UPLOAD_STAGES.UPLOADING);

        const uploadProcesses = [];
        for (
            let i = 0;
            i < MAX_CONCURRENT_UPLOADS && this.filesToBeUploaded.length > 0;
            i++
        ) {
            const cryptoWorker = getDedicatedCryptoWorker();
            if (!cryptoWorker) {
                throw Error(CustomError.FAILED_TO_LOAD_WEB_WORKER);
            }
            this.cryptoWorkers[i] = cryptoWorker;
            uploadProcesses.push(
                this.uploadNextFileInQueue(
                    await new this.cryptoWorkers[i].comlink()
                )
            );
        }
        await Promise.all(uploadProcesses);
    }

    private async uploadNextFileInQueue(worker: any) {
        while (this.filesToBeUploaded.length > 0) {
            if (uploadCancelService.isUploadCancelationRequested()) {
                throw Error(CustomError.UPLOAD_CANCELLED);
            }
            let fileWithCollection = this.filesToBeUploaded.pop();
            const { collectionID } = fileWithCollection;
            const collection = this.collections.get(collectionID);
            fileWithCollection = { ...fileWithCollection, collection };
            const { fileUploadResult, uploadedFile } = await uploader(
                worker,
                this.userOwnedNonTrashedExistingFiles,
                fileWithCollection
            );

            const finalUploadResult = await this.postUploadTask(
                fileUploadResult,
                uploadedFile,
                fileWithCollection
            );

            UIService.moveFileToResultList(
                fileWithCollection.localID,
                finalUploadResult
            );
            UploadService.reducePendingUploadCount();
        }
    }

    async postUploadTask(
        fileUploadResult: UPLOAD_RESULT,
        uploadedFile: EnteFile | null,
        fileWithCollection: FileWithCollection
    ) {
        try {
            let decryptedFile: EnteFile;
            addLogLine(`uploadedFile ${JSON.stringify(uploadedFile)}`);
            this.updateElectronRemainingFiles(fileWithCollection);
            switch (fileUploadResult) {
                case UPLOAD_RESULT.FAILED:
                case UPLOAD_RESULT.BLOCKED:
                    this.failedFiles.push(fileWithCollection);
                    break;
                case UPLOAD_RESULT.ALREADY_UPLOADED:
                    if (isElectron()) {
                        await watchFolderService.onFileUpload(
                            fileWithCollection,
                            uploadedFile
                        );
                    }
                    await this.updateFilePaths(
                        uploadedFile,
                        fileWithCollection
                    );
                    break;
                case UPLOAD_RESULT.ADDED_SYMLINK:
                    decryptedFile = uploadedFile;
                    fileUploadResult = UPLOAD_RESULT.UPLOADED;
                    break;
                case UPLOAD_RESULT.UPLOADED:
                case UPLOAD_RESULT.UPLOADED_WITH_STATIC_THUMBNAIL:
                    decryptedFile = await decryptFile(
                        uploadedFile,
                        fileWithCollection.collection.key
                    );
                    break;
<<<<<<< HEAD
=======
                case UPLOAD_RESULT.ALREADY_UPLOADED:
                case UPLOAD_RESULT.UNSUPPORTED:
                case UPLOAD_RESULT.TOO_LARGE:
>>>>>>> f9721574
                case UPLOAD_RESULT.CANCELLED:
                    // no-op
                    break;
                default:
                    throw Error('Invalid Upload Result' + fileUploadResult);
            }
            if (
                [
                    UPLOAD_RESULT.ADDED_SYMLINK,
                    UPLOAD_RESULT.UPLOADED,
                    UPLOAD_RESULT.UPLOADED_WITH_STATIC_THUMBNAIL,
                ].includes(fileUploadResult)
            ) {
                this.updateExistingFiles(decryptedFile);
                await this.updateFilePaths(decryptedFile, fileWithCollection);
            }
            return fileUploadResult;
        } catch (e) {
            logError(e, 'failed to do post file upload action');
            addLogLine(
                `failed to do post file upload action -> ${e.message}
                ${(e as Error).stack}`
            );
            return UPLOAD_RESULT.FAILED;
        }
    }

    private async watchFolderCallback(
        fileWithCollection: FileWithCollection,
        uploadedFile: EnteFile
    ) {
        if (isElectron()) {
            await watchFolderService.onFileUpload(
                fileWithCollection,
                uploadedFile
            );
        }
    }

    public cancelRunningUpload() {
        UIService.setUploadStage(UPLOAD_STAGES.CANCELLING);
        uploadCancelService.requestUploadCancelation();
    }

    async getFailedFilesWithCollections() {
        return {
            files: this.failedFiles,
            collections: [...this.collections.values()],
        };
    }

    private updateExistingFiles(decryptedFile: EnteFile) {
        if (!decryptedFile) {
            throw Error("decrypted file can't be undefined");
        }
        this.userOwnedNonTrashedExistingFiles.push(decryptedFile);
        this.updateUIFiles(decryptedFile);
    }

    private updateUIFiles(decryptedFile: EnteFile) {
        this.existingFiles.push(decryptedFile);
        this.existingFiles = sortFiles(this.existingFiles);
        this.setFiles(preservePhotoswipeProps(this.existingFiles));
    }

    private updateElectronRemainingFiles(
        fileWithCollection: FileWithCollection
    ) {
        if (isElectron()) {
            this.remainingFiles = this.remainingFiles.filter(
                (file) => !areFileWithCollectionsSame(file, fileWithCollection)
            );
            ImportService.updatePendingUploads(this.remainingFiles);
        }
    }

    private async updateFilePaths(
        decryptedFile: EnteFile,
        fileWithCollection: FileWithCollection
    ) {
        const filePath = UploadService.getFileMetadataAndFileTypeInfo(
            fileWithCollection.localID
        ).filePath;

        const updatedFile = await appendNewFilePath(decryptedFile, filePath);
        await updateFileMagicMetadata([updatedFile]);
    }
}

export default new UploadManager();<|MERGE_RESOLUTION|>--- conflicted
+++ resolved
@@ -457,12 +457,8 @@
                         fileWithCollection.collection.key
                     );
                     break;
-<<<<<<< HEAD
-=======
-                case UPLOAD_RESULT.ALREADY_UPLOADED:
                 case UPLOAD_RESULT.UNSUPPORTED:
                 case UPLOAD_RESULT.TOO_LARGE:
->>>>>>> f9721574
                 case UPLOAD_RESULT.CANCELLED:
                     // no-op
                     break;
