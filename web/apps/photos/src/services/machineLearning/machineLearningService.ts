--- conflicted
+++ resolved
@@ -29,12 +29,6 @@
     private localSyncContext: Promise<MLSyncContext>;
     private syncContext: Promise<MLSyncContext>;
 
-<<<<<<< HEAD
-    public constructor() {
-    }
-
-=======
->>>>>>> 548721e4
     public async sync(token: string, userID: number): Promise<MLSyncResult> {
         if (!token) {
             throw Error("Token needed by ml service to sync file");
@@ -167,10 +161,7 @@
 
         addLogLine("syncLocalFiles", Date.now() - startTime, "ms");
     }
-<<<<<<< HEAD
-=======
-
->>>>>>> 548721e4
+    
     private async getOutOfSyncFiles(syncContext: MLSyncContext) {
         const startTime = Date.now();
         const fileIds = await mlIDbStorage.getFileIds(
@@ -188,7 +179,6 @@
         addLogLine("getOutOfSyncFiles", Date.now() - startTime, "ms");
     }
 
-<<<<<<< HEAD
     // TODO: optimize, use indexdb indexes, move facecrops to cache to reduce io
     // remove, already done
     private async getUniqueOutOfSyncFilesNoIdx(
@@ -233,8 +223,6 @@
         );
     }
 
-=======
->>>>>>> 548721e4
     private async syncFiles(syncContext: MLSyncContext) {
         try {
             const functions = syncContext.outOfSyncFiles.map(
@@ -414,7 +402,6 @@
             await ReaderService.getImageBitmap(syncContext, fileContext);
             await Promise.all([
                 this.syncFaceDetections(syncContext, fileContext),
-<<<<<<< HEAD
                 // ObjectService.syncFileObjectDetections(
                 //     syncContext,
                 //     fileContext
@@ -424,12 +411,6 @@
                 //     fileContext,
                 //     textDetectionTimeoutIndex
                 // ),
-=======
-                ObjectService.syncFileObjectDetections(
-                    syncContext,
-                    fileContext,
-                ),
->>>>>>> 548721e4
             ]);
             newMlFile.errorCount = 0;
             newMlFile.lastErrorMessage = undefined;
