--- conflicted
+++ resolved
@@ -4,13 +4,9 @@
 import 'package:flutter/material.dart';
 import 'package:flutter_sodium/flutter_sodium.dart';
 import 'package:photos/core/configuration.dart';
-<<<<<<< HEAD
-import 'package:photos/core/network.dart';
 import 'package:photos/services/ignored_files_service.dart';
 import 'package:photos/services/local_sync_service.dart';
 import 'package:photos/services/sync_service.dart';
-=======
->>>>>>> 42185525
 import 'package:photos/ui/settings/common_settings.dart';
 import 'package:photos/ui/settings/settings_section_title.dart';
 import 'package:photos/ui/settings/settings_text_item.dart';
@@ -41,17 +37,6 @@
             icon: Icons.navigate_next,
           ),
         ),
-<<<<<<< HEAD
-        GestureDetector(
-          behavior: HitTestBehavior.translucent,
-          onTap: () async {
-            Network.instance.getAlice().showInspector();
-          },
-          child: const SettingsTextItem(
-            text: "Network requests",
-            icon: Icons.navigate_next,
-          ),
-        ),
         GestureDetector(
           behavior: HitTestBehavior.translucent,
           onTap: () async {
@@ -75,8 +60,6 @@
             icon: Icons.navigate_next,
           ),
         ),
-=======
->>>>>>> 42185525
       ],
     );
   }
