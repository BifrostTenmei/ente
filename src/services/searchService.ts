--- conflicted
+++ resolved
@@ -19,13 +19,10 @@
     Suggestion,
     SuggestionType,
 } from 'types/search';
-<<<<<<< HEAD
 import ObjectService from './machineLearning/objectService';
 import textService from './machineLearning/textService';
-=======
 import { FILE_TYPE } from 'constants/file';
 import { getFormattedDate, isInsideBox, isSameDayAnyYear } from 'utils/search';
->>>>>>> ca98fbbd
 
 const ENDPOINT = getEndpoint();
 
@@ -114,7 +111,6 @@
     return [];
 }
 
-<<<<<<< HEAD
 export async function getAllPeopleSuggestion(): Promise<Array<Suggestion>> {
     const people = await getAllPeople(200);
     return people.map((person) => ({
@@ -152,9 +148,6 @@
 }
 
 export function searchCollection(
-=======
-function searchCollection(
->>>>>>> ca98fbbd
     searchPhrase: string,
     collections: Collection[]
 ): Collection[] {
@@ -174,7 +167,6 @@
         .slice(0, 4);
 }
 
-<<<<<<< HEAD
 export async function searchThing(searchPhrase: string) {
     const thingClasses = await ObjectService.getAllThingClasses();
     return thingClasses
@@ -193,7 +185,8 @@
             files,
         }))
         .slice(0, 4);
-=======
+}
+
 function getDateSuggestion(searchPhrase: string) {
     const searchedDates = parseHumanDate(searchPhrase);
 
@@ -336,5 +329,4 @@
         case SuggestionType.VIDEO:
             return { file: option.value as number };
     }
->>>>>>> ca98fbbd
 }